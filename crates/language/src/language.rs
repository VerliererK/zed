--- conflicted
+++ resolved
@@ -258,12 +258,8 @@
     }
 
     pub fn start_language_server(
-<<<<<<< HEAD
         self: &Arc<Self>,
-=======
-        &self,
         server_id: usize,
->>>>>>> cfa0269b
         language: Arc<Language>,
         root_path: Arc<Path>,
         http_client: Arc<dyn HttpClient>,
