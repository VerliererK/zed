--- conflicted
+++ resolved
@@ -698,16 +698,10 @@
                 proposed_current_pixel_change -= current_pixel_change;
             }
 
-<<<<<<< HEAD
-            // todo!(schedule serialize)
-            // workspace.schedule_serialize(cx);
-            cx.refresh();
-=======
             workspace
                 .update(cx, |this, cx| this.schedule_serialize(cx))
                 .log_err();
-            cx.notify();
->>>>>>> 02ef6fc9
+            cx.refresh();
         }
 
         fn push_handle(
@@ -763,7 +757,7 @@
                                 workspace
                                     .update(cx, |this, cx| this.schedule_serialize(cx))
                                     .log_err();
-                                cx.notify();
+                                cx.refresh();
                             }
                         }
                     }
