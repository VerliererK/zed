--- conflicted
+++ resolved
@@ -35,11 +35,7 @@
 }
 
 impl Render for ContactFinder {
-<<<<<<< HEAD
-    fn render(&mut self, cx: &mut ViewContext<Self>) -> Self::Output {
-=======
     fn render(&mut self, cx: &mut ViewContext<Self>) -> impl Element {
->>>>>>> 81b03d37
         v_stack()
             .elevation_3(cx)
             .child(
@@ -55,11 +51,6 @@
             .child(self.picker.clone())
             .w(rems(34.))
     }
-<<<<<<< HEAD
-
-    type Output = Div;
-=======
->>>>>>> 81b03d37
 }
 
 pub struct ContactFinderDelegate {
