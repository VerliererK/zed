#![allow(unused)]
mod blink_manager;
pub mod display_map;
mod editor_settings;
mod element;
mod inlay_hint_cache;

mod git;
mod highlight_matching_bracket;
mod hover_popover;
pub mod items;
mod link_go_to_definition;
mod mouse_context_menu;
pub mod movement;
mod persistence;
pub mod scroll;
pub mod selections_collection;

#[cfg(test)]
mod editor_tests;
#[cfg(any(test, feature = "test-support"))]
pub mod test;
use ::git::diff::DiffHunk;
use aho_corasick::AhoCorasick;
use anyhow::{anyhow, Context as _, Result};
use blink_manager::BlinkManager;
use client::{ClickhouseEvent, Client, Collaborator, ParticipantIndex, TelemetrySettings};
use clock::ReplicaId;
use collections::{BTreeMap, Bound, HashMap, HashSet, VecDeque};
use convert_case::{Case, Casing};
use copilot::Copilot;
pub use display_map::DisplayPoint;
use display_map::*;
pub use editor_settings::EditorSettings;
pub use element::{
    Cursor, EditorElement, HighlightedRange, HighlightedRangeLine, LineWithInvisibles,
};
use futures::FutureExt;
use fuzzy::{StringMatch, StringMatchCandidate};
use git::diff_hunk_to_display;
use gpui::{
<<<<<<< HEAD
    action, actions, div, point, px, relative, rems, render_view, size, uniform_list, AnyElement,
    AppContext, AsyncWindowContext, BackgroundExecutor, Bounds, ClipboardItem, Component, Context,
    Entity, EventEmitter, FocusHandle, FontFeatures, FontStyle, FontWeight, HighlightStyle, Hsla,
    InputHandler, KeyContext, Model, MouseButton, ParentElement, Pixels, Render,
    StatefulInteractive, StatelessInteractive, Styled, Subscription, Task, TextStyle,
    UniformListScrollHandle, View, ViewContext, VisualContext, WeakView, WindowContext,
=======
    action, actions, div, point, prelude::*, px, relative, rems, size, uniform_list, AnyElement,
    AppContext, AsyncWindowContext, BackgroundExecutor, Bounds, ClipboardItem, Component, Context,
    EventEmitter, FocusHandle, FontFeatures, FontStyle, FontWeight, HighlightStyle, Hsla,
    InputHandler, KeyContext, Model, MouseButton, ParentComponent, Pixels, Render, Styled,
    Subscription, Task, TextStyle, UniformListScrollHandle, View, ViewContext, VisualContext,
    WeakView, WindowContext,
>>>>>>> e37d7f5b
};
use highlight_matching_bracket::refresh_matching_bracket_highlights;
use hover_popover::{hide_hover, HoverState};
use inlay_hint_cache::{InlayHintCache, InlaySplice, InvalidationStrategy};
pub use items::MAX_TAB_TITLE_LEN;
use itertools::Itertools;
pub use language::{char_kind, CharKind};
use language::{
    language_settings::{self, all_language_settings, InlayHintSettings},
    point_from_lsp, AutoindentMode, BracketPair, Buffer, CodeAction, Completion, CursorShape,
    Diagnostic, IndentKind, IndentSize, Language, LanguageRegistry, LanguageServerName,
    OffsetRangeExt, Point, Selection, SelectionGoal, TransactionId,
};
use lazy_static::lazy_static;
use link_go_to_definition::{GoToDefinitionLink, InlayHighlight, LinkGoToDefinitionState};
use lsp::{DiagnosticSeverity, Documentation, LanguageServerId};
use movement::TextLayoutDetails;
use multi_buffer::ToOffsetUtf16;
pub use multi_buffer::{
    Anchor, AnchorRangeExt, ExcerptId, ExcerptRange, MultiBuffer, MultiBufferSnapshot, ToOffset,
    ToPoint,
};
use ordered_float::OrderedFloat;
use parking_lot::{Mutex, RwLock};
use project::{FormatTrigger, Location, Project, ProjectPath, ProjectTransaction};
use rand::prelude::*;
use rpc::proto::*;
use scroll::{
    autoscroll::Autoscroll, OngoingScroll, ScrollAnchor, ScrollManager, ScrollbarAutoHide,
};
use selections_collection::{resolve_multiple, MutableSelectionsCollection, SelectionsCollection};
use serde::{Deserialize, Serialize};
use settings::{Settings, SettingsStore};
use smallvec::SmallVec;
use snippet::Snippet;
use std::{
    any::TypeId,
    borrow::Cow,
    cmp::{self, Ordering, Reverse},
    mem,
    num::NonZeroU32,
    ops::{ControlFlow, Deref, DerefMut, Range, RangeInclusive},
    path::Path,
    sync::Arc,
    time::{Duration, Instant},
};
pub use sum_tree::Bias;
use sum_tree::TreeMap;
use text::{OffsetUtf16, Rope};
use theme::{
    ActiveTheme, DiagnosticStyle, PlayerColor, SyntaxTheme, Theme, ThemeColors, ThemeSettings,
};
use ui::{v_stack, HighlightedLabel, IconButton, StyledExt, TextTooltip};
use util::{post_inc, RangeExt, ResultExt, TryFutureExt};
use workspace::{
    item::{ItemEvent, ItemHandle},
    searchable::SearchEvent,
    ItemNavHistory, SplitDirection, ViewId, Workspace,
};

const CURSOR_BLINK_INTERVAL: Duration = Duration::from_millis(500);
const MAX_LINE_LEN: usize = 1024;
const MIN_NAVIGATION_HISTORY_ROW_DELTA: i64 = 10;
const MAX_SELECTION_HISTORY_LEN: usize = 1024;
const COPILOT_DEBOUNCE_TIMEOUT: Duration = Duration::from_millis(75);
pub const CODE_ACTIONS_DEBOUNCE_TIMEOUT: Duration = Duration::from_millis(250);
pub const DOCUMENT_HIGHLIGHTS_DEBOUNCE_TIMEOUT: Duration = Duration::from_millis(75);

pub const FORMAT_TIMEOUT: Duration = Duration::from_secs(2);

// pub fn render_parsed_markdown<Tag: 'static>(
//     parsed: &language::ParsedMarkdown,
//     editor_style: &EditorStyle,
//     workspace: Option<WeakView<Workspace>>,
//     cx: &mut ViewContext<Editor>,
// ) -> Text {
//     enum RenderedMarkdown {}

//     let parsed = parsed.clone();
//     let view_id = cx.view_id();
//     let code_span_background_color = editor_style.document_highlight_read_background;

//     let mut region_id = 0;

//     todo!()
//     // Text::new(parsed.text, editor_style.text.clone())
//     //     .with_highlights(
//     //         parsed
//     //             .highlights
//     //             .iter()
//     //             .filter_map(|(range, highlight)| {
//     //                 let highlight = highlight.to_highlight_style(&editor_style.syntax)?;
//     //                 Some((range.clone(), highlight))
//     //             })
//     //             .collect::<Vec<_>>(),
//     //     )
//     //     .with_custom_runs(parsed.region_ranges, move |ix, bounds, cx| {
//     //         region_id += 1;
//     //         let region = parsed.regions[ix].clone();

//     //         if let Some(link) = region.link {
//     //             cx.scene().push_cursor_region(CursorRegion {
//     //                 bounds,
//     //                 style: CursorStyle::PointingHand,
//     //             });
//     //             cx.scene().push_mouse_region(
//     //                 MouseRegion::new::<(RenderedMarkdown, Tag)>(view_id, region_id, bounds)
//     //                     .on_down::<Editor, _>(MouseButton::Left, move |_, _, cx| match &link {
//     //                         markdown::Link::Web { url } => cx.platform().open_url(url),
//     //                         markdown::Link::Path { path } => {
//     //                             if let Some(workspace) = &workspace {
//     //                                 _ = workspace.update(cx, |workspace, cx| {
//     //                                     workspace.open_abs_path(path.clone(), false, cx).detach();
//     //                                 });
//     //                             }
//     //                         }
//     //                     }),
//     //             );
//     //         }

//     //         if region.code {
//     //             cx.draw_quad(Quad {
//     //                 bounds,
//     //                 background: Some(code_span_background_color),
//     //                 corner_radii: (2.0).into(),
//     //                 order: todo!(),
//     //                 content_mask: todo!(),
//     //                 border_color: todo!(),
//     //                 border_widths: todo!(),
//     //             });
//     //         }
//     //     })
//     //     .with_soft_wrap(true)
// }

#[action]
pub struct SelectNext {
    #[serde(default)]
    pub replace_newest: bool,
}

#[action]
pub struct SelectPrevious {
    #[serde(default)]
    pub replace_newest: bool,
}

#[action]
pub struct SelectAllMatches {
    #[serde(default)]
    pub replace_newest: bool,
}

#[action]
pub struct SelectToBeginningOfLine {
    #[serde(default)]
    stop_at_soft_wraps: bool,
}

#[action]
pub struct MovePageUp {
    #[serde(default)]
    center_cursor: bool,
}

#[action]
pub struct MovePageDown {
    #[serde(default)]
    center_cursor: bool,
}

#[action]
pub struct SelectToEndOfLine {
    #[serde(default)]
    stop_at_soft_wraps: bool,
}

#[action]
pub struct ToggleCodeActions {
    #[serde(default)]
    pub deployed_from_indicator: bool,
}

#[action]
pub struct ConfirmCompletion {
    #[serde(default)]
    pub item_ix: Option<usize>,
}

#[action]
pub struct ConfirmCodeAction {
    #[serde(default)]
    pub item_ix: Option<usize>,
}

#[action]
pub struct ToggleComments {
    #[serde(default)]
    pub advance_downwards: bool,
}

#[action]
pub struct FoldAt {
    pub buffer_row: u32,
}

#[action]
pub struct UnfoldAt {
    pub buffer_row: u32,
}

#[derive(Clone, Copy, Debug, PartialEq, Eq, PartialOrd, Ord, Hash)]
pub enum InlayId {
    Suggestion(usize),
    Hint(usize),
}

impl InlayId {
    fn id(&self) -> usize {
        match self {
            Self::Suggestion(id) => *id,
            Self::Hint(id) => *id,
        }
    }
}

actions!(
    AddSelectionAbove,
    AddSelectionBelow,
    Backspace,
    Cancel,
    ConfirmRename,
    ContextMenuFirst,
    ContextMenuLast,
    ContextMenuNext,
    ContextMenuPrev,
    ConvertToKebabCase,
    ConvertToLowerCamelCase,
    ConvertToLowerCase,
    ConvertToSnakeCase,
    ConvertToTitleCase,
    ConvertToUpperCamelCase,
    ConvertToUpperCase,
    Copy,
    CopyHighlightJson,
    CopyPath,
    CopyRelativePath,
    Cut,
    CutToEndOfLine,
    Delete,
    DeleteLine,
    DeleteToBeginningOfLine,
    DeleteToEndOfLine,
    DeleteToNextSubwordEnd,
    DeleteToNextWordEnd,
    DeleteToPreviousSubwordStart,
    DeleteToPreviousWordStart,
    DuplicateLine,
    FindAllReferences,
    Fold,
    FoldSelectedRanges,
    Format,
    GoToDefinition,
    GoToDefinitionSplit,
    GoToDiagnostic,
    GoToHunk,
    GoToPrevDiagnostic,
    GoToPrevHunk,
    GoToTypeDefinition,
    GoToTypeDefinitionSplit,
    HalfPageDown,
    HalfPageUp,
    Hover,
    Indent,
    JoinLines,
    LineDown,
    LineUp,
    MoveDown,
    MoveLeft,
    MoveLineDown,
    MoveLineUp,
    MoveRight,
    MoveToBeginning,
    MoveToBeginningOfLine,
    MoveToEnclosingBracket,
    MoveToEnd,
    MoveToEndOfLine,
    MoveToEndOfParagraph,
    MoveToNextSubwordEnd,
    MoveToNextWordEnd,
    MoveToPreviousSubwordStart,
    MoveToPreviousWordStart,
    MoveToStartOfParagraph,
    MoveUp,
    Newline,
    NewlineAbove,
    NewlineBelow,
    NextScreen,
    OpenExcerpts,
    Outdent,
    PageDown,
    PageUp,
    Paste,
    Redo,
    RedoSelection,
    Rename,
    RestartLanguageServer,
    RevealInFinder,
    ReverseLines,
    ScrollCursorBottom,
    ScrollCursorCenter,
    ScrollCursorTop,
    SelectAll,
    SelectDown,
    SelectLargerSyntaxNode,
    SelectLeft,
    SelectLine,
    SelectRight,
    SelectSmallerSyntaxNode,
    SelectToBeginning,
    SelectToEnd,
    SelectToEndOfParagraph,
    SelectToNextSubwordEnd,
    SelectToNextWordEnd,
    SelectToPreviousSubwordStart,
    SelectToPreviousWordStart,
    SelectToStartOfParagraph,
    SelectUp,
    ShowCharacterPalette,
    ShowCompletions,
    ShuffleLines,
    SortLinesCaseInsensitive,
    SortLinesCaseSensitive,
    SplitSelectionIntoLines,
    Tab,
    TabPrev,
    ToggleInlayHints,
    ToggleSoftWrap,
    Transpose,
    Undo,
    UndoSelection,
    UnfoldLines,
);

enum DocumentHighlightRead {}
enum DocumentHighlightWrite {}
enum InputComposition {}

#[derive(Copy, Clone, PartialEq, Eq)]
pub enum Direction {
    Prev,
    Next,
}

pub fn init_settings(cx: &mut AppContext) {
    EditorSettings::register(cx);
}

pub fn init(cx: &mut AppContext) {
    init_settings(cx);
    // cx.register_action_type(Editor::new_file);
    // cx.register_action_type(Editor::new_file_in_direction);
    // cx.register_action_type(Editor::cancel);
    // cx.register_action_type(Editor::newline);
    // cx.register_action_type(Editor::newline_above);
    // cx.register_action_type(Editor::newline_below);
    // cx.register_action_type(Editor::backspace);
    // cx.register_action_type(Editor::delete);
    // cx.register_action_type(Editor::tab);
    // cx.register_action_type(Editor::tab_prev);
    // cx.register_action_type(Editor::indent);
    // cx.register_action_type(Editor::outdent);
    // cx.register_action_type(Editor::delete_line);
    // cx.register_action_type(Editor::join_lines);
    // cx.register_action_type(Editor::sort_lines_case_sensitive);
    // cx.register_action_type(Editor::sort_lines_case_insensitive);
    // cx.register_action_type(Editor::reverse_lines);
    // cx.register_action_type(Editor::shuffle_lines);
    // cx.register_action_type(Editor::convert_to_upper_case);
    // cx.register_action_type(Editor::convert_to_lower_case);
    // cx.register_action_type(Editor::convert_to_title_case);
    // cx.register_action_type(Editor::convert_to_snake_case);
    // cx.register_action_type(Editor::convert_to_kebab_case);
    // cx.register_action_type(Editor::convert_to_upper_camel_case);
    // cx.register_action_type(Editor::convert_to_lower_camel_case);
    // cx.register_action_type(Editor::delete_to_previous_word_start);
    // cx.register_action_type(Editor::delete_to_previous_subword_start);
    // cx.register_action_type(Editor::delete_to_next_word_end);
    // cx.register_action_type(Editor::delete_to_next_subword_end);
    // cx.register_action_type(Editor::delete_to_beginning_of_line);
    // cx.register_action_type(Editor::delete_to_end_of_line);
    // cx.register_action_type(Editor::cut_to_end_of_line);
    // cx.register_action_type(Editor::duplicate_line);
    // cx.register_action_type(Editor::move_line_up);
    // cx.register_action_type(Editor::move_line_down);
    // cx.register_action_type(Editor::transpose);
    // cx.register_action_type(Editor::cut);
    // cx.register_action_type(Editor::copy);
    // cx.register_action_type(Editor::paste);
    // cx.register_action_type(Editor::undo);
    // cx.register_action_type(Editor::redo);
    // cx.register_action_type(Editor::move_page_up);
    // cx.register_action_type::<MoveDown>();
    // cx.register_action_type(Editor::move_page_down);
    // cx.register_action_type(Editor::next_screen);
    // cx.register_action_type::<MoveLeft>();
    // cx.register_action_type::<MoveRight>();
    // cx.register_action_type(Editor::move_to_previous_word_start);
    // cx.register_action_type(Editor::move_to_previous_subword_start);
    // cx.register_action_type(Editor::move_to_next_word_end);
    // cx.register_action_type(Editor::move_to_next_subword_end);
    // cx.register_action_type(Editor::move_to_beginning_of_line);
    // cx.register_action_type(Editor::move_to_end_of_line);
    // cx.register_action_type(Editor::move_to_start_of_paragraph);
    // cx.register_action_type(Editor::move_to_end_of_paragraph);
    // cx.register_action_type(Editor::move_to_beginning);
    // cx.register_action_type(Editor::move_to_end);
    // cx.register_action_type(Editor::select_up);
    // cx.register_action_type(Editor::select_down);
    // cx.register_action_type(Editor::select_left);
    // cx.register_action_type(Editor::select_right);
    // cx.register_action_type(Editor::select_to_previous_word_start);
    // cx.register_action_type(Editor::select_to_previous_subword_start);
    // cx.register_action_type(Editor::select_to_next_word_end);
    // cx.register_action_type(Editor::select_to_next_subword_end);
    // cx.register_action_type(Editor::select_to_beginning_of_line);
    // cx.register_action_type(Editor::select_to_end_of_line);
    // cx.register_action_type(Editor::select_to_start_of_paragraph);
    // cx.register_action_type(Editor::select_to_end_of_paragraph);
    // cx.register_action_type(Editor::select_to_beginning);
    // cx.register_action_type(Editor::select_to_end);
    // cx.register_action_type(Editor::select_all);
    // cx.register_action_type(Editor::select_all_matches);
    // cx.register_action_type(Editor::select_line);
    // cx.register_action_type(Editor::split_selection_into_lines);
    // cx.register_action_type(Editor::add_selection_above);
    // cx.register_action_type(Editor::add_selection_below);
    // cx.register_action_type(Editor::select_next);
    // cx.register_action_type(Editor::select_previous);
    // cx.register_action_type(Editor::toggle_comments);
    // cx.register_action_type(Editor::select_larger_syntax_node);
    // cx.register_action_type(Editor::select_smaller_syntax_node);
    // cx.register_action_type(Editor::move_to_enclosing_bracket);
    // cx.register_action_type(Editor::undo_selection);
    // cx.register_action_type(Editor::redo_selection);
    // cx.register_action_type(Editor::go_to_diagnostic);
    // cx.register_action_type(Editor::go_to_prev_diagnostic);
    // cx.register_action_type(Editor::go_to_hunk);
    // cx.register_action_type(Editor::go_to_prev_hunk);
    // cx.register_action_type(Editor::go_to_definition);
    // cx.register_action_type(Editor::go_to_definition_split);
    // cx.register_action_type(Editor::go_to_type_definition);
    // cx.register_action_type(Editor::go_to_type_definition_split);
    // cx.register_action_type(Editor::fold);
    // cx.register_action_type(Editor::fold_at);
    // cx.register_action_type(Editor::unfold_lines);
    // cx.register_action_type(Editor::unfold_at);
    // cx.register_action_type(Editor::gutter_hover);
    // cx.register_action_type(Editor::fold_selected_ranges);
    // cx.register_action_type(Editor::show_completions);
    // cx.register_action_type(Editor::toggle_code_actions);
    // cx.register_action_type(Editor::open_excerpts);
    // cx.register_action_type(Editor::toggle_soft_wrap);
    // cx.register_action_type(Editor::toggle_inlay_hints);
    // cx.register_action_type(Editor::reveal_in_finder);
    // cx.register_action_type(Editor::copy_path);
    // cx.register_action_type(Editor::copy_relative_path);
    // cx.register_action_type(Editor::copy_highlight_json);
    // cx.add_async_action(Editor::format);
    // cx.register_action_type(Editor::restart_language_server);
    // cx.register_action_type(Editor::show_character_palette);
    // cx.add_async_action(Editor::confirm_completion);
    // cx.add_async_action(Editor::confirm_code_action);
    // cx.add_async_action(Editor::rename);
    // cx.add_async_action(Editor::confirm_rename);
    // cx.add_async_action(Editor::find_all_references);
    // cx.register_action_type(Editor::next_copilot_suggestion);
    // cx.register_action_type(Editor::previous_copilot_suggestion);
    // cx.register_action_type(Editor::copilot_suggest);
    // cx.register_action_type(Editor::context_menu_first);
    // cx.register_action_type(Editor::context_menu_prev);
    // cx.register_action_type(Editor::context_menu_next);
    // cx.register_action_type(Editor::context_menu_last);

    hover_popover::init(cx);

    workspace::register_project_item::<Editor>(cx);
    workspace::register_followable_item::<Editor>(cx);
    workspace::register_deserializable_item::<Editor>(cx);
}

trait InvalidationRegion {
    fn ranges(&self) -> &[Range<Anchor>];
}

#[derive(Clone, Debug, PartialEq)]
pub enum SelectPhase {
    Begin {
        position: DisplayPoint,
        add: bool,
        click_count: usize,
    },
    BeginColumnar {
        position: DisplayPoint,
        goal_column: u32,
    },
    Extend {
        position: DisplayPoint,
        click_count: usize,
    },
    Update {
        position: DisplayPoint,
        goal_column: u32,
        scroll_position: gpui::Point<f32>,
    },
    End,
}

#[derive(Clone, Debug)]
pub enum SelectMode {
    Character,
    Word(Range<Anchor>),
    Line(Range<Anchor>),
    All,
}

#[derive(Copy, Clone, PartialEq, Eq, Debug)]
pub enum EditorMode {
    SingleLine,
    AutoHeight { max_lines: usize },
    Full,
}

#[derive(Clone, Debug)]
pub enum SoftWrap {
    None,
    EditorWidth,
    Column(u32),
}

#[derive(Clone)]
pub struct EditorStyle {
    pub background: Hsla,
    pub local_player: PlayerColor,
    pub text: TextStyle,
    pub scrollbar_width: Pixels,
    pub syntax: Arc<SyntaxTheme>,
    pub diagnostic_style: DiagnosticStyle,
}

type CompletionId = usize;

// type GetFieldEditorTheme = dyn Fn(&theme::Theme) -> theme::FieldEditor;
// type OverrideTextStyle = dyn Fn(&EditorStyle) -> Option<HighlightStyle>;

type BackgroundHighlight = (fn(&ThemeColors) -> Hsla, Vec<Range<Anchor>>);
type InlayBackgroundHighlight = (fn(&ThemeColors) -> Hsla, Vec<InlayHighlight>);

pub struct Editor {
    handle: WeakView<Self>,
    focus_handle: FocusHandle,
    buffer: Model<MultiBuffer>,
    display_map: Model<DisplayMap>,
    pub selections: SelectionsCollection,
    pub scroll_manager: ScrollManager,
    columnar_selection_tail: Option<Anchor>,
    add_selections_state: Option<AddSelectionsState>,
    select_next_state: Option<SelectNextState>,
    select_prev_state: Option<SelectNextState>,
    selection_history: SelectionHistory,
    autoclose_regions: Vec<AutocloseRegion>,
    snippet_stack: InvalidationStack<SnippetState>,
    select_larger_syntax_node_stack: Vec<Box<[Selection<usize>]>>,
    ime_transaction: Option<TransactionId>,
    active_diagnostics: Option<ActiveDiagnosticGroup>,
    soft_wrap_mode_override: Option<language_settings::SoftWrap>,
    // get_field_editor_theme: Option<Arc<GetFieldEditorTheme>>,
    // override_text_style: Option<Box<OverrideTextStyle>>,
    project: Option<Model<Project>>,
    collaboration_hub: Option<Box<dyn CollaborationHub>>,
    blink_manager: Model<BlinkManager>,
    pub show_local_selections: bool,
    mode: EditorMode,
    show_gutter: bool,
    show_wrap_guides: Option<bool>,
    placeholder_text: Option<Arc<str>>,
    highlighted_rows: Option<Range<u32>>,
    background_highlights: BTreeMap<TypeId, BackgroundHighlight>,
    inlay_background_highlights: TreeMap<Option<TypeId>, InlayBackgroundHighlight>,
    nav_history: Option<ItemNavHistory>,
    context_menu: RwLock<Option<ContextMenu>>,
    // mouse_context_menu: View<context_menu::ContextMenu>,
    completion_tasks: Vec<(CompletionId, Task<Option<()>>)>,
    next_completion_id: CompletionId,
    available_code_actions: Option<(Model<Buffer>, Arc<[CodeAction]>)>,
    code_actions_task: Option<Task<()>>,
    document_highlights_task: Option<Task<()>>,
    pending_rename: Option<RenameState>,
    searchable: bool,
    cursor_shape: CursorShape,
    collapse_matches: bool,
    autoindent_mode: Option<AutoindentMode>,
    workspace: Option<(WeakView<Workspace>, i64)>,
    keymap_context_layers: BTreeMap<TypeId, KeyContext>,
    input_enabled: bool,
    read_only: bool,
    leader_peer_id: Option<PeerId>,
    remote_id: Option<ViewId>,
    hover_state: HoverState,
    gutter_hovered: bool,
    link_go_to_definition_state: LinkGoToDefinitionState,
    copilot_state: CopilotState,
    inlay_hint_cache: InlayHintCache,
    next_inlay_id: usize,
    _subscriptions: Vec<Subscription>,
    pixel_position_of_newest_cursor: Option<gpui::Point<Pixels>>,
    gutter_width: Pixels,
    style: Option<EditorStyle>,
}

pub struct EditorSnapshot {
    pub mode: EditorMode,
    pub show_gutter: bool,
    pub display_snapshot: DisplaySnapshot,
    pub placeholder_text: Option<Arc<str>>,
    is_focused: bool,
    scroll_anchor: ScrollAnchor,
    ongoing_scroll: OngoingScroll,
}

pub struct RemoteSelection {
    pub replica_id: ReplicaId,
    pub selection: Selection<Anchor>,
    pub cursor_shape: CursorShape,
    pub peer_id: PeerId,
    pub line_mode: bool,
    pub participant_index: Option<ParticipantIndex>,
}

#[derive(Clone, Debug)]
struct SelectionHistoryEntry {
    selections: Arc<[Selection<Anchor>]>,
    select_next_state: Option<SelectNextState>,
    select_prev_state: Option<SelectNextState>,
    add_selections_state: Option<AddSelectionsState>,
}

enum SelectionHistoryMode {
    Normal,
    Undoing,
    Redoing,
}

impl Default for SelectionHistoryMode {
    fn default() -> Self {
        Self::Normal
    }
}

#[derive(Default)]
struct SelectionHistory {
    #[allow(clippy::type_complexity)]
    selections_by_transaction:
        HashMap<TransactionId, (Arc<[Selection<Anchor>]>, Option<Arc<[Selection<Anchor>]>>)>,
    mode: SelectionHistoryMode,
    undo_stack: VecDeque<SelectionHistoryEntry>,
    redo_stack: VecDeque<SelectionHistoryEntry>,
}

impl SelectionHistory {
    fn insert_transaction(
        &mut self,
        transaction_id: TransactionId,
        selections: Arc<[Selection<Anchor>]>,
    ) {
        self.selections_by_transaction
            .insert(transaction_id, (selections, None));
    }

    #[allow(clippy::type_complexity)]
    fn transaction(
        &self,
        transaction_id: TransactionId,
    ) -> Option<&(Arc<[Selection<Anchor>]>, Option<Arc<[Selection<Anchor>]>>)> {
        self.selections_by_transaction.get(&transaction_id)
    }

    #[allow(clippy::type_complexity)]
    fn transaction_mut(
        &mut self,
        transaction_id: TransactionId,
    ) -> Option<&mut (Arc<[Selection<Anchor>]>, Option<Arc<[Selection<Anchor>]>>)> {
        self.selections_by_transaction.get_mut(&transaction_id)
    }

    fn push(&mut self, entry: SelectionHistoryEntry) {
        if !entry.selections.is_empty() {
            match self.mode {
                SelectionHistoryMode::Normal => {
                    self.push_undo(entry);
                    self.redo_stack.clear();
                }
                SelectionHistoryMode::Undoing => self.push_redo(entry),
                SelectionHistoryMode::Redoing => self.push_undo(entry),
            }
        }
    }

    fn push_undo(&mut self, entry: SelectionHistoryEntry) {
        if self
            .undo_stack
            .back()
            .map_or(true, |e| e.selections != entry.selections)
        {
            self.undo_stack.push_back(entry);
            if self.undo_stack.len() > MAX_SELECTION_HISTORY_LEN {
                self.undo_stack.pop_front();
            }
        }
    }

    fn push_redo(&mut self, entry: SelectionHistoryEntry) {
        if self
            .redo_stack
            .back()
            .map_or(true, |e| e.selections != entry.selections)
        {
            self.redo_stack.push_back(entry);
            if self.redo_stack.len() > MAX_SELECTION_HISTORY_LEN {
                self.redo_stack.pop_front();
            }
        }
    }
}

#[derive(Clone, Debug)]
struct AddSelectionsState {
    above: bool,
    stack: Vec<usize>,
}

#[derive(Clone)]
struct SelectNextState {
    query: AhoCorasick,
    wordwise: bool,
    done: bool,
}

impl std::fmt::Debug for SelectNextState {
    fn fmt(&self, f: &mut std::fmt::Formatter<'_>) -> std::fmt::Result {
        f.debug_struct(std::any::type_name::<Self>())
            .field("wordwise", &self.wordwise)
            .field("done", &self.done)
            .finish()
    }
}

#[derive(Debug)]
struct AutocloseRegion {
    selection_id: usize,
    range: Range<Anchor>,
    pair: BracketPair,
}

#[derive(Debug)]
struct SnippetState {
    ranges: Vec<Vec<Range<Anchor>>>,
    active_index: usize,
}

pub struct RenameState {
    pub range: Range<Anchor>,
    pub old_name: Arc<str>,
    pub editor: View<Editor>,
    block_id: BlockId,
}

struct InvalidationStack<T>(Vec<T>);

enum ContextMenu {
    Completions(CompletionsMenu),
    CodeActions(CodeActionsMenu),
}

impl ContextMenu {
    fn select_first(
        &mut self,
        project: Option<&Model<Project>>,
        cx: &mut ViewContext<Editor>,
    ) -> bool {
        if self.visible() {
            match self {
                ContextMenu::Completions(menu) => menu.select_first(project, cx),
                ContextMenu::CodeActions(menu) => menu.select_first(cx),
            }
            true
        } else {
            false
        }
    }

    fn select_prev(
        &mut self,
        project: Option<&Model<Project>>,
        cx: &mut ViewContext<Editor>,
    ) -> bool {
        if self.visible() {
            match self {
                ContextMenu::Completions(menu) => menu.select_prev(project, cx),
                ContextMenu::CodeActions(menu) => menu.select_prev(cx),
            }
            true
        } else {
            false
        }
    }

    fn select_next(
        &mut self,
        project: Option<&Model<Project>>,
        cx: &mut ViewContext<Editor>,
    ) -> bool {
        if self.visible() {
            match self {
                ContextMenu::Completions(menu) => menu.select_next(project, cx),
                ContextMenu::CodeActions(menu) => menu.select_next(cx),
            }
            true
        } else {
            false
        }
    }

    fn select_last(
        &mut self,
        project: Option<&Model<Project>>,
        cx: &mut ViewContext<Editor>,
    ) -> bool {
        if self.visible() {
            match self {
                ContextMenu::Completions(menu) => menu.select_last(project, cx),
                ContextMenu::CodeActions(menu) => menu.select_last(cx),
            }
            true
        } else {
            false
        }
    }

    fn visible(&self) -> bool {
        match self {
            ContextMenu::Completions(menu) => menu.visible(),
            ContextMenu::CodeActions(menu) => menu.visible(),
        }
    }

    fn render(
        &self,
        cursor_position: DisplayPoint,
        style: &EditorStyle,
        workspace: Option<WeakView<Workspace>>,
        cx: &mut ViewContext<Editor>,
    ) -> (DisplayPoint, AnyElement<Editor>) {
        match self {
            ContextMenu::Completions(menu) => (cursor_position, menu.render(style, workspace, cx)),
            ContextMenu::CodeActions(menu) => menu.render(cursor_position, style, cx),
        }
    }
}

#[derive(Clone)]
struct CompletionsMenu {
    id: CompletionId,
    initial_position: Anchor,
    buffer: Model<Buffer>,
    completions: Arc<RwLock<Box<[Completion]>>>,
    match_candidates: Arc<[StringMatchCandidate]>,
    matches: Arc<[StringMatch]>,
    selected_item: usize,
    scroll_handle: UniformListScrollHandle,
}

impl CompletionsMenu {
    fn select_first(&mut self, project: Option<&Model<Project>>, cx: &mut ViewContext<Editor>) {
        self.selected_item = 0;
        self.scroll_handle.scroll_to_item(self.selected_item);
        self.attempt_resolve_selected_completion_documentation(project, cx);
        cx.notify();
    }

    fn select_prev(&mut self, project: Option<&Model<Project>>, cx: &mut ViewContext<Editor>) {
        if self.selected_item > 0 {
            self.selected_item -= 1;
        } else {
            self.selected_item = self.matches.len() - 1;
        }
        self.scroll_handle.scroll_to_item(self.selected_item);
        self.attempt_resolve_selected_completion_documentation(project, cx);
        cx.notify();
    }

    fn select_next(&mut self, project: Option<&Model<Project>>, cx: &mut ViewContext<Editor>) {
        if self.selected_item + 1 < self.matches.len() {
            self.selected_item += 1;
        } else {
            self.selected_item = 0;
        }
        self.scroll_handle.scroll_to_item(self.selected_item);
        self.attempt_resolve_selected_completion_documentation(project, cx);
        cx.notify();
    }

    fn select_last(&mut self, project: Option<&Model<Project>>, cx: &mut ViewContext<Editor>) {
        self.selected_item = self.matches.len() - 1;
        self.scroll_handle.scroll_to_item(self.selected_item);
        self.attempt_resolve_selected_completion_documentation(project, cx);
        cx.notify();
    }

    fn pre_resolve_completion_documentation(
        &self,
        project: Option<Model<Project>>,
        cx: &mut ViewContext<Editor>,
    ) {
        // todo!("implementation below ");
    }
    // ) {
    //     let settings = EditorSettings::get_global(cx);
    //     if !settings.show_completion_documentation {
    //         return;
    //     }

    //     let Some(project) = project else {
    //         return;
    //     };
    //     let client = project.read(cx).client();
    //     let language_registry = project.read(cx).languages().clone();

    //     let is_remote = project.read(cx).is_remote();
    //     let project_id = project.read(cx).remote_id();

    //     let completions = self.completions.clone();
    //     let completion_indices: Vec<_> = self.matches.iter().map(|m| m.candidate_id).collect();

    //     cx.spawn(move |this, mut cx| async move {
    //         if is_remote {
    //             let Some(project_id) = project_id else {
    //                 log::error!("Remote project without remote_id");
    //                 return;
    //             };

    //             for completion_index in completion_indices {
    //                 let completions_guard = completions.read();
    //                 let completion = &completions_guard[completion_index];
    //                 if completion.documentation.is_some() {
    //                     continue;
    //                 }

    //                 let server_id = completion.server_id;
    //                 let completion = completion.lsp_completion.clone();
    //                 drop(completions_guard);

    //                 Self::resolve_completion_documentation_remote(
    //                     project_id,
    //                     server_id,
    //                     completions.clone(),
    //                     completion_index,
    //                     completion,
    //                     client.clone(),
    //                     language_registry.clone(),
    //                 )
    //                 .await;

    //                 _ = this.update(&mut cx, |_, cx| cx.notify());
    //             }
    //         } else {
    //             for completion_index in completion_indices {
    //                 let completions_guard = completions.read();
    //                 let completion = &completions_guard[completion_index];
    //                 if completion.documentation.is_some() {
    //                     continue;
    //                 }

    //                 let server_id = completion.server_id;
    //                 let completion = completion.lsp_completion.clone();
    //                 drop(completions_guard);

    //                 let server = project.read_with(&mut cx, |project, _| {
    //                     project.language_server_for_id(server_id)
    //                 });
    //                 let Some(server) = server else {
    //                     return;
    //                 };

    //                 Self::resolve_completion_documentation_local(
    //                     server,
    //                     completions.clone(),
    //                     completion_index,
    //                     completion,
    //                     language_registry.clone(),
    //                 )
    //                 .await;

    //                 _ = this.update(&mut cx, |_, cx| cx.notify());
    //             }
    //         }
    //     })
    //     .detach();
    // }

    fn attempt_resolve_selected_completion_documentation(
        &mut self,
        project: Option<&Model<Project>>,
        cx: &mut ViewContext<Editor>,
    ) {
        let settings = EditorSettings::get_global(cx);
        if !settings.show_completion_documentation {
            return;
        }

        let completion_index = self.matches[self.selected_item].candidate_id;
        let Some(project) = project else {
            return;
        };
        let language_registry = project.read(cx).languages().clone();

        let completions = self.completions.clone();
        let completions_guard = completions.read();
        let completion = &completions_guard[completion_index];
        // todo!()
        // if completion.documentation.is_some() {
        //     return;
        // }

        let server_id = completion.server_id;
        let completion = completion.lsp_completion.clone();
        drop(completions_guard);

        if project.read(cx).is_remote() {
            let Some(project_id) = project.read(cx).remote_id() else {
                log::error!("Remote project without remote_id");
                return;
            };

            let client = project.read(cx).client();

            cx.spawn(move |this, mut cx| async move {
                Self::resolve_completion_documentation_remote(
                    project_id,
                    server_id,
                    completions.clone(),
                    completion_index,
                    completion,
                    client,
                    language_registry.clone(),
                )
                .await;

                _ = this.update(&mut cx, |_, cx| cx.notify());
            })
            .detach();
        } else {
            let Some(server) = project.read(cx).language_server_for_id(server_id) else {
                return;
            };

            cx.spawn(move |this, mut cx| async move {
                Self::resolve_completion_documentation_local(
                    server,
                    completions,
                    completion_index,
                    completion,
                    language_registry,
                )
                .await;

                _ = this.update(&mut cx, |_, cx| cx.notify());
            })
            .detach();
        }
    }

    async fn resolve_completion_documentation_remote(
        project_id: u64,
        server_id: LanguageServerId,
        completions: Arc<RwLock<Box<[Completion]>>>,
        completion_index: usize,
        completion: lsp::CompletionItem,
        client: Arc<Client>,
        language_registry: Arc<LanguageRegistry>,
    ) {
        // todo!()
        // let request = proto::ResolveCompletionDocumentation {
        //     project_id,
        //     language_server_id: server_id.0 as u64,
        //     lsp_completion: serde_json::to_string(&completion).unwrap().into_bytes(),
        // };

        // let Some(response) = client
        //     .request(request)
        //     .await
        //     .context("completion documentation resolve proto request")
        //     .log_err()
        // else {
        //     return;
        // };

        // if response.text.is_empty() {
        //     let mut completions = completions.write();
        //     let completion = &mut completions[completion_index];
        //     completion.documentation = Some(Documentation::Undocumented);
        // }

        // let documentation = if response.is_markdown {
        //     Documentation::MultiLineMarkdown(
        //         markdown::parse_markdown(&response.text, &language_registry, None).await,
        //     )
        // } else if response.text.lines().count() <= 1 {
        //     Documentation::SingleLine(response.text)
        // } else {
        //     Documentation::MultiLinePlainText(response.text)
        // };

        // let mut completions = completions.write();
        // let completion = &mut completions[completion_index];
        // completion.documentation = Some(documentation);
    }

    async fn resolve_completion_documentation_local(
        server: Arc<lsp::LanguageServer>,
        completions: Arc<RwLock<Box<[Completion]>>>,
        completion_index: usize,
        completion: lsp::CompletionItem,
        language_registry: Arc<LanguageRegistry>,
    ) {
        // todo!()
        // let can_resolve = server
        //     .capabilities()
        //     .completion_provider
        //     .as_ref()
        //     .and_then(|options| options.resolve_provider)
        //     .unwrap_or(false);
        // if !can_resolve {
        //     return;
        // }

        // let request = server.request::<lsp::request::ResolveCompletionItem>(completion);
        // let Some(completion_item) = request.await.log_err() else {
        //     return;
        // };

        // if let Some(lsp_documentation) = completion_item.documentation {
        //     let documentation = language::prepare_completion_documentation(
        //         &lsp_documentation,
        //         &language_registry,
        //         None, // TODO: Try to reasonably work out which language the completion is for
        //     )
        //     .await;

        //     let mut completions = completions.write();
        //     let completion = &mut completions[completion_index];
        //     completion.documentation = Some(documentation);
        // } else {
        //     let mut completions = completions.write();
        //     let completion = &mut completions[completion_index];
        //     completion.documentation = Some(Documentation::Undocumented);
        // }
    }

    fn visible(&self) -> bool {
        !self.matches.is_empty()
    }

    fn render(
        &self,
        style: &EditorStyle,
        workspace: Option<WeakView<Workspace>>,
        cx: &mut ViewContext<Editor>,
    ) -> AnyElement<Editor> {
        todo!("old implementation below")
    }

    //     enum CompletionTag {}

    //     let settings = EditorSettings>(cx);
    //     let show_completion_documentation = settings.show_completion_documentation;

    //     let widest_completion_ix = self
    //         .matches
    //         .iter()
    //         .enumerate()
    //         .max_by_key(|(_, mat)| {
    //             let completions = self.completions.read();
    //             let completion = &completions[mat.candidate_id];
    //             let documentation = &completion.documentation;

    //             let mut len = completion.label.text.chars().count();
    //             if let Some(Documentation::SingleLine(text)) = documentation {
    //                 if show_completion_documentation {
    //                     len += text.chars().count();
    //                 }
    //             }

    //             len
    //         })
    //         .map(|(ix, _)| ix);

    //     let completions = self.completions.clone();
    //     let matches = self.matches.clone();
    //     let selected_item = self.selected_item;

    //     let list = UniformList::new(self.list.clone(), matches.len(), cx, {
    //         let style = style.clone();
    //         move |_, range, items, cx| {
    //             let start_ix = range.start;
    //             let completions_guard = completions.read();

    //             for (ix, mat) in matches[range].iter().enumerate() {
    //                 let item_ix = start_ix + ix;
    //                 let candidate_id = mat.candidate_id;
    //                 let completion = &completions_guard[candidate_id];

    //                 let documentation = if show_completion_documentation {
    //                     &completion.documentation
    //                 } else {
    //                     &None
    //                 };

    //                 items.push(
    //                     MouseEventHandler::new::<CompletionTag, _>(
    //                         mat.candidate_id,
    //                         cx,
    //                         |state, _| {
    //                             let item_style = if item_ix == selected_item {
    //                                 style.autocomplete.selected_item
    //                             } else if state.hovered() {
    //                                 style.autocomplete.hovered_item
    //                             } else {
    //                                 style.autocomplete.item
    //                             };

    //                             let completion_label =
    //                                 Text::new(completion.label.text.clone(), style.text.clone())
    //                                     .with_soft_wrap(false)
    //                                     .with_highlights(
    //                                         combine_syntax_and_fuzzy_match_highlights(
    //                                             &completion.label.text,
    //                                             style.text.color.into(),
    //                                             styled_runs_for_code_label(
    //                                                 &completion.label,
    //                                                 &style.syntax,
    //                                             ),
    //                                             &mat.positions,
    //                                         ),
    //                                     );

    //                             if let Some(Documentation::SingleLine(text)) = documentation {
    //                                 Flex::row()
    //                                     .with_child(completion_label)
    //                                     .with_children((|| {
    //                                         let text_style = TextStyle {
    //                                             color: style.autocomplete.inline_docs_color,
    //                                             font_size: style.text.font_size
    //                                                 * style.autocomplete.inline_docs_size_percent,
    //                                             ..style.text.clone()
    //                                         };

    //                                         let label = Text::new(text.clone(), text_style)
    //                                             .aligned()
    //                                             .constrained()
    //                                             .dynamically(move |constraint, _, _| {
    //                                                 gpui::SizeConstraint {
    //                                                     min: constraint.min,
    //                                                     max: vec2f(
    //                                                         constraint.max.x(),
    //                                                         constraint.min.y(),
    //                                                     ),
    //                                                 }
    //                                             });

    //                                         if Some(item_ix) == widest_completion_ix {
    //                                             Some(
    //                                                 label
    //                                                     .contained()
    //                                                     .with_style(
    //                                                         style
    //                                                             .autocomplete
    //                                                             .inline_docs_container,
    //                                                     )
    //                                                     .into_any(),
    //                                             )
    //                                         } else {
    //                                             Some(label.flex_float().into_any())
    //                                         }
    //                                     })())
    //                                     .into_any()
    //                             } else {
    //                                 completion_label.into_any()
    //                             }
    //                             .contained()
    //                             .with_style(item_style)
    //                             .constrained()
    //                             .dynamically(
    //                                 move |constraint, _, _| {
    //                                     if Some(item_ix) == widest_completion_ix {
    //                                         constraint
    //                                     } else {
    //                                         gpui::SizeConstraint {
    //                                             min: constraint.min,
    //                                             max: constraint.min,
    //                                         }
    //                                     }
    //                                 },
    //                             )
    //                         },
    //                     )
    //                     .with_cursor_style(CursorStyle::PointingHand)
    //                     .on_down(MouseButton::Left, move |_, this, cx| {
    //                         this.confirm_completion(
    //                             &ConfirmCompletion {
    //                                 item_ix: Some(item_ix),
    //                             },
    //                             cx,
    //                         )
    //                         .map(|task| task.detach());
    //                     })
    //                     .constrained()
    //                     .with_min_width(style.autocomplete.completion_min_width)
    //                     .with_max_width(style.autocomplete.completion_max_width)
    //                     .into_any(),
    //                 );
    //             }
    //         }
    //     })
    //     .with_width_from_item(widest_completion_ix);

    //     enum MultiLineDocumentation {}

    //     Flex::row()
    //         .with_child(list.flex(1., false))
    //         .with_children({
    //             let mat = &self.matches[selected_item];
    //             let completions = self.completions.read();
    //             let completion = &completions[mat.candidate_id];
    //             let documentation = &completion.documentation;

    //             match documentation {
    //                 Some(Documentation::MultiLinePlainText(text)) => Some(
    //                     Flex::column()
    //                         .scrollable::<MultiLineDocumentation>(0, None, cx)
    //                         .with_child(
    //                             Text::new(text.clone(), style.text.clone()).with_soft_wrap(true),
    //                         )
    //                         .contained()
    //                         .with_style(style.autocomplete.alongside_docs_container)
    //                         .constrained()
    //                         .with_max_width(style.autocomplete.alongside_docs_max_width)
    //                         .flex(1., false),
    //                 ),

    //                 Some(Documentation::MultiLineMarkdown(parsed)) => Some(
    //                     Flex::column()
    //                         .scrollable::<MultiLineDocumentation>(0, None, cx)
    //                         .with_child(render_parsed_markdown::<MultiLineDocumentation>(
    //                             parsed, &style, workspace, cx,
    //                         ))
    //                         .contained()
    //                         .with_style(style.autocomplete.alongside_docs_container)
    //                         .constrained()
    //                         .with_max_width(style.autocomplete.alongside_docs_max_width)
    //                         .flex(1., false),
    //                 ),

    //                 _ => None,
    //             }
    //         })
    //         .contained()
    //         .with_style(style.autocomplete.container)
    //         .into_any()
    // }

    pub async fn filter(&mut self, query: Option<&str>, executor: BackgroundExecutor) {
        let mut matches = if let Some(query) = query {
            fuzzy::match_strings(
                &self.match_candidates,
                query,
                query.chars().any(|c| c.is_uppercase()),
                100,
                &Default::default(),
                executor,
            )
            .await
        } else {
            self.match_candidates
                .iter()
                .enumerate()
                .map(|(candidate_id, candidate)| StringMatch {
                    candidate_id,
                    score: Default::default(),
                    positions: Default::default(),
                    string: candidate.string.clone(),
                })
                .collect()
        };

        // Remove all candidates where the query's start does not match the start of any word in the candidate
        if let Some(query) = query {
            if let Some(query_start) = query.chars().next() {
                matches.retain(|string_match| {
                    split_words(&string_match.string).any(|word| {
                        // Check that the first codepoint of the word as lowercase matches the first
                        // codepoint of the query as lowercase
                        word.chars()
                            .flat_map(|codepoint| codepoint.to_lowercase())
                            .zip(query_start.to_lowercase())
                            .all(|(word_cp, query_cp)| word_cp == query_cp)
                    })
                });
            }
        }

        let completions = self.completions.read();
        matches.sort_unstable_by_key(|mat| {
            let completion = &completions[mat.candidate_id];
            (
                completion.lsp_completion.sort_text.as_ref(),
                Reverse(OrderedFloat(mat.score)),
                completion.sort_key(),
            )
        });
        drop(completions);

        for mat in &mut matches {
            let completions = self.completions.read();
            let filter_start = completions[mat.candidate_id].label.filter_range.start;
            for position in &mut mat.positions {
                *position += filter_start;
            }
        }

        self.matches = matches.into();
        self.selected_item = 0;
    }
}

#[derive(Clone)]
struct CodeActionsMenu {
    actions: Arc<[CodeAction]>,
    buffer: Model<Buffer>,
    selected_item: usize,
    scroll_handle: UniformListScrollHandle,
    deployed_from_indicator: bool,
}

impl CodeActionsMenu {
    fn select_first(&mut self, cx: &mut ViewContext<Editor>) {
        self.selected_item = 0;
        self.scroll_handle.scroll_to_item(self.selected_item);
        cx.notify()
    }

    fn select_prev(&mut self, cx: &mut ViewContext<Editor>) {
        if self.selected_item > 0 {
            self.selected_item -= 1;
        } else {
            self.selected_item = self.actions.len() - 1;
        }
        self.scroll_handle.scroll_to_item(self.selected_item);
        cx.notify();
    }

    fn select_next(&mut self, cx: &mut ViewContext<Editor>) {
        if self.selected_item + 1 < self.actions.len() {
            self.selected_item += 1;
        } else {
            self.selected_item = 0;
        }
        self.scroll_handle.scroll_to_item(self.selected_item);
        cx.notify();
    }

    fn select_last(&mut self, cx: &mut ViewContext<Editor>) {
        self.selected_item = self.actions.len() - 1;
        self.scroll_handle.scroll_to_item(self.selected_item);
        cx.notify()
    }

    fn visible(&self) -> bool {
        !self.actions.is_empty()
    }

    fn render(
        &self,
        mut cursor_position: DisplayPoint,
        style: &EditorStyle,
        cx: &mut ViewContext<Editor>,
    ) -> (DisplayPoint, AnyElement<Editor>) {
        let actions = self.actions.clone();
        let selected_item = self.selected_item;
        let element = uniform_list(
            "code_actions_menu",
            self.actions.len(),
            move |editor, range, cx| {
                actions[range.clone()]
                    .iter()
                    .enumerate()
                    .map(|(ix, action)| {
                        let item_ix = range.start + ix;
                        let selected = selected_item == item_ix;
                        let colors = cx.theme().colors();
                        div()
                            .px_2()
                            .text_ui()
                            .text_color(colors.text)
                            .when(selected, |style| {
                                style
                                    .bg(colors.element_active)
                                    .text_color(colors.text_accent)
                            })
                            .hover(|style| {
                                style
                                    .bg(colors.element_hover)
                                    .text_color(colors.text_accent)
                            })
                            .on_mouse_down(MouseButton::Left, move |editor: &mut Editor, _, cx| {
                                cx.stop_propagation();
                                editor
                                    .confirm_code_action(
                                        &ConfirmCodeAction {
                                            item_ix: Some(item_ix),
                                        },
                                        cx,
                                    )
                                    .map(|task| task.detach_and_log_err(cx));
                            })
                            .child(action.lsp_action.title.clone())
                    })
                    .collect()
            },
        )
        .elevation_1(cx)
        .px_2()
        .py_1()
        .with_width_from_item(
            self.actions
                .iter()
                .enumerate()
                .max_by_key(|(_, action)| action.lsp_action.title.chars().count())
                .map(|(ix, _)| ix),
        )
        .render();

        if self.deployed_from_indicator {
            *cursor_position.column_mut() = 0;
        }

        (cursor_position, element)
    }
}

pub struct CopilotState {
    excerpt_id: Option<ExcerptId>,
    pending_refresh: Task<Option<()>>,
    pending_cycling_refresh: Task<Option<()>>,
    cycled: bool,
    completions: Vec<copilot::Completion>,
    active_completion_index: usize,
    suggestion: Option<Inlay>,
}

impl Default for CopilotState {
    fn default() -> Self {
        Self {
            excerpt_id: None,
            pending_cycling_refresh: Task::ready(Some(())),
            pending_refresh: Task::ready(Some(())),
            completions: Default::default(),
            active_completion_index: 0,
            cycled: false,
            suggestion: None,
        }
    }
}

impl CopilotState {
    fn active_completion(&self) -> Option<&copilot::Completion> {
        self.completions.get(self.active_completion_index)
    }

    fn text_for_active_completion(
        &self,
        cursor: Anchor,
        buffer: &MultiBufferSnapshot,
    ) -> Option<&str> {
        use language::ToOffset as _;

        let completion = self.active_completion()?;
        let excerpt_id = self.excerpt_id?;
        let completion_buffer = buffer.buffer_for_excerpt(excerpt_id)?;
        if excerpt_id != cursor.excerpt_id
            || !completion.range.start.is_valid(completion_buffer)
            || !completion.range.end.is_valid(completion_buffer)
        {
            return None;
        }

        let mut completion_range = completion.range.to_offset(&completion_buffer);
        let prefix_len = Self::common_prefix(
            completion_buffer.chars_for_range(completion_range.clone()),
            completion.text.chars(),
        );
        completion_range.start += prefix_len;
        let suffix_len = Self::common_prefix(
            completion_buffer.reversed_chars_for_range(completion_range.clone()),
            completion.text[prefix_len..].chars().rev(),
        );
        completion_range.end = completion_range.end.saturating_sub(suffix_len);

        if completion_range.is_empty()
            && completion_range.start == cursor.text_anchor.to_offset(&completion_buffer)
        {
            Some(&completion.text[prefix_len..completion.text.len() - suffix_len])
        } else {
            None
        }
    }

    fn cycle_completions(&mut self, direction: Direction) {
        match direction {
            Direction::Prev => {
                self.active_completion_index = if self.active_completion_index == 0 {
                    self.completions.len().saturating_sub(1)
                } else {
                    self.active_completion_index - 1
                };
            }
            Direction::Next => {
                if self.completions.len() == 0 {
                    self.active_completion_index = 0
                } else {
                    self.active_completion_index =
                        (self.active_completion_index + 1) % self.completions.len();
                }
            }
        }
    }

    fn push_completion(&mut self, new_completion: copilot::Completion) {
        for completion in &self.completions {
            if completion.text == new_completion.text && completion.range == new_completion.range {
                return;
            }
        }
        self.completions.push(new_completion);
    }

    fn common_prefix<T1: Iterator<Item = char>, T2: Iterator<Item = char>>(a: T1, b: T2) -> usize {
        a.zip(b)
            .take_while(|(a, b)| a == b)
            .map(|(a, _)| a.len_utf8())
            .sum()
    }
}

#[derive(Debug)]
struct ActiveDiagnosticGroup {
    primary_range: Range<Anchor>,
    primary_message: String,
    blocks: HashMap<BlockId, Diagnostic>,
    is_valid: bool,
}

#[derive(Serialize, Deserialize)]
pub struct ClipboardSelection {
    pub len: usize,
    pub is_entire_line: bool,
    pub first_line_indent: u32,
}

#[derive(Debug)]
pub struct NavigationData {
    cursor_anchor: Anchor,
    cursor_position: Point,
    scroll_anchor: ScrollAnchor,
    scroll_top_row: u32,
}

pub struct EditorCreated(pub View<Editor>);

enum GotoDefinitionKind {
    Symbol,
    Type,
}

#[derive(Debug, Clone)]
enum InlayHintRefreshReason {
    Toggle(bool),
    SettingsChange(InlayHintSettings),
    NewLinesShown,
    BufferEdited(HashSet<Arc<Language>>),
    RefreshRequested,
    ExcerptsRemoved(Vec<ExcerptId>),
}
impl InlayHintRefreshReason {
    fn description(&self) -> &'static str {
        match self {
            Self::Toggle(_) => "toggle",
            Self::SettingsChange(_) => "settings change",
            Self::NewLinesShown => "new lines shown",
            Self::BufferEdited(_) => "buffer edited",
            Self::RefreshRequested => "refresh requested",
            Self::ExcerptsRemoved(_) => "excerpts removed",
        }
    }
}

impl Editor {
    pub fn single_line(cx: &mut ViewContext<Self>) -> Self {
        let buffer = cx.build_model(|cx| Buffer::new(0, cx.entity_id().as_u64(), String::new()));
        let buffer = cx.build_model(|cx| MultiBuffer::singleton(buffer, cx));
        Self::new(EditorMode::SingleLine, buffer, None, cx)
    }

    //     pub fn multi_line(
    //         field_editor_style: Option<Arc<GetFieldEditorTheme>>,
    //         cx: &mut ViewContext<Self>,
    //     ) -> Self {
    //         let buffer = cx.build_model(|cx| Buffer::new(0, cx.model_id() as u64, String::new()));
    //         let buffer = cx.build_model(|cx| MultiBuffer::singleton(buffer, cx));
    //         Self::new(EditorMode::Full, buffer, None, field_editor_style, cx)
    //     }

    //     pub fn auto_height(
    //         max_lines: usize,
    //         field_editor_style: Option<Arc<GetFieldEditorTheme>>,
    //         cx: &mut ViewContext<Self>,
    //     ) -> Self {
    //         let buffer = cx.build_model(|cx| Buffer::new(0, cx.model_id() as u64, String::new()));
    //         let buffer = cx.build_model(|cx| MultiBuffer::singleton(buffer, cx));
    //         Self::new(
    //             EditorMode::AutoHeight { max_lines },
    //             buffer,
    //             None,
    //             field_editor_style,
    //             cx,
    //         )
    //     }

    pub fn for_buffer(
        buffer: Model<Buffer>,
        project: Option<Model<Project>>,
        cx: &mut ViewContext<Self>,
    ) -> Self {
        let buffer = cx.build_model(|cx| MultiBuffer::singleton(buffer, cx));
        Self::new(EditorMode::Full, buffer, project, cx)
    }

    pub fn for_multibuffer(
        buffer: Model<MultiBuffer>,
        project: Option<Model<Project>>,
        cx: &mut ViewContext<Self>,
    ) -> Self {
        Self::new(EditorMode::Full, buffer, project, cx)
    }

    pub fn clone(&self, cx: &mut ViewContext<Self>) -> Self {
        let mut clone = Self::new(
            self.mode,
            self.buffer.clone(),
            self.project.clone(),
            // todo!
            // self.get_field_editor_theme.clone(),
            cx,
        );
        self.display_map.update(cx, |display_map, cx| {
            let snapshot = display_map.snapshot(cx);
            clone.display_map.update(cx, |display_map, cx| {
                display_map.set_state(&snapshot, cx);
            });
        });
        clone.selections.clone_state(&self.selections);
        clone.scroll_manager.clone_state(&self.scroll_manager);
        clone.searchable = self.searchable;
        clone
    }

    fn new(
        mode: EditorMode,
        buffer: Model<MultiBuffer>,
        project: Option<Model<Project>>,
        // todo!()
        // get_field_editor_theme: Option<Arc<GetFieldEditorTheme>>,
        cx: &mut ViewContext<Self>,
    ) -> Self {
        // let editor_view_id = cx.view_id();
        let style = cx.text_style();
        let font_size = style.font_size.to_pixels(cx.rem_size());
        let display_map = cx.build_model(|cx| {
            // todo!()
            // let settings = settings::get::<ThemeSettings>(cx);
            // let style = build_style(settings, get_field_editor_theme.as_deref(), None, cx);
            DisplayMap::new(buffer.clone(), style.font(), font_size, None, 2, 1, cx)
        });

        let selections = SelectionsCollection::new(display_map.clone(), buffer.clone());

        let blink_manager = cx.build_model(|cx| BlinkManager::new(CURSOR_BLINK_INTERVAL, cx));

        let soft_wrap_mode_override =
            (mode == EditorMode::SingleLine).then(|| language_settings::SoftWrap::None);

        let mut project_subscriptions = Vec::new();
        if mode == EditorMode::Full {
            if let Some(project) = project.as_ref() {
                if buffer.read(cx).is_singleton() {
                    project_subscriptions.push(cx.observe(project, |_, _, cx| {
                        cx.emit(ItemEvent::UpdateTab);
                        cx.emit(ItemEvent::UpdateBreadcrumbs);
                    }));
                }
                project_subscriptions.push(cx.subscribe(project, |editor, _, event, cx| {
                    if let project::Event::RefreshInlayHints = event {
                        editor.refresh_inlay_hints(InlayHintRefreshReason::RefreshRequested, cx);
                    };
                }));
            }
        }

        let inlay_hint_settings = inlay_hint_settings(
            selections.newest_anchor().head(),
            &buffer.read(cx).snapshot(cx),
            cx,
        );

        let focus_handle = cx.focus_handle();
        cx.on_focus_in(&focus_handle, Self::handle_focus_in)
            .detach();
        cx.on_focus_out(&focus_handle, Self::handle_focus_out)
            .detach();

        let mut this = Self {
            handle: cx.view().downgrade(),
            focus_handle,
            buffer: buffer.clone(),
            display_map: display_map.clone(),
            selections,
            scroll_manager: ScrollManager::new(),
            columnar_selection_tail: None,
            add_selections_state: None,
            select_next_state: None,
            select_prev_state: None,
            selection_history: Default::default(),
            autoclose_regions: Default::default(),
            snippet_stack: Default::default(),
            select_larger_syntax_node_stack: Vec::new(),
            ime_transaction: Default::default(),
            active_diagnostics: None,
            soft_wrap_mode_override,
            // get_field_editor_theme,
            collaboration_hub: project.clone().map(|project| Box::new(project) as _),
            project,
            blink_manager: blink_manager.clone(),
            show_local_selections: true,
            mode,
            show_gutter: mode == EditorMode::Full,
            show_wrap_guides: None,
            placeholder_text: None,
            highlighted_rows: None,
            background_highlights: Default::default(),
            inlay_background_highlights: Default::default(),
            nav_history: None,
            context_menu: RwLock::new(None),
            // mouse_context_menu: cx
            //     .add_view(|cx| context_menu::ContextMenu::new(editor_view_id, cx)),
            completion_tasks: Default::default(),
            next_completion_id: 0,
            next_inlay_id: 0,
            available_code_actions: Default::default(),
            code_actions_task: Default::default(),
            document_highlights_task: Default::default(),
            pending_rename: Default::default(),
            searchable: true,
            // override_text_style: None,
            cursor_shape: Default::default(),
            autoindent_mode: Some(AutoindentMode::EachLine),
            collapse_matches: false,
            workspace: None,
            keymap_context_layers: Default::default(),
            input_enabled: true,
            read_only: false,
            leader_peer_id: None,
            remote_id: None,
            hover_state: Default::default(),
            link_go_to_definition_state: Default::default(),
            copilot_state: Default::default(),
            inlay_hint_cache: InlayHintCache::new(inlay_hint_settings),
            gutter_hovered: false,
            pixel_position_of_newest_cursor: None,
            gutter_width: Default::default(),
            style: None,
            _subscriptions: vec![
                cx.observe(&buffer, Self::on_buffer_changed),
                cx.subscribe(&buffer, Self::on_buffer_event),
                cx.observe(&display_map, Self::on_display_map_changed),
                cx.observe(&blink_manager, |_, _, cx| cx.notify()),
                cx.observe_global::<SettingsStore>(Self::settings_changed),
                cx.observe_window_activation(|editor, cx| {
                    let active = cx.is_window_active();
                    editor.blink_manager.update(cx, |blink_manager, cx| {
                        if active {
                            blink_manager.enable(cx);
                        } else {
                            blink_manager.show_cursor(cx);
                            blink_manager.disable(cx);
                        }
                    });
                }),
            ],
        };

        this._subscriptions.extend(project_subscriptions);

        this.end_selection(cx);
        this.scroll_manager.show_scrollbar(cx);

        // todo!("use a different mechanism")
        // let editor_created_event = EditorCreated(cx.handle());
        // cx.emit_global(editor_created_event);

        if mode == EditorMode::Full {
            let should_auto_hide_scrollbars = cx.should_auto_hide_scrollbars();
            cx.set_global(ScrollbarAutoHide(should_auto_hide_scrollbars));
        }

        this.report_editor_event("open", None, cx);
        this
    }

    fn dispatch_context(&self, cx: &AppContext) -> KeyContext {
        let mut dispatch_context = KeyContext::default();
        dispatch_context.add("Editor");
        let mode = match self.mode {
            EditorMode::SingleLine => "single_line",
            EditorMode::AutoHeight { .. } => "auto_height",
            EditorMode::Full => "full",
        };
        dispatch_context.set("mode", mode);
        if self.pending_rename.is_some() {
            dispatch_context.add("renaming");
        }
        if self.context_menu_visible() {
            match self.context_menu.read().as_ref() {
                Some(ContextMenu::Completions(_)) => {
                    dispatch_context.add("menu");
                    dispatch_context.add("showing_completions")
                }
                Some(ContextMenu::CodeActions(_)) => {
                    dispatch_context.add("menu");
                    dispatch_context.add("showing_code_actions")
                }
                None => {}
            }
        }

        for layer in self.keymap_context_layers.values() {
            dispatch_context.extend(layer);
        }

        if let Some(extension) = self
            .buffer
            .read(cx)
            .as_singleton()
            .and_then(|buffer| buffer.read(cx).file()?.path().extension()?.to_str())
        {
            dispatch_context.set("extension", extension.to_string());
        }

        dispatch_context
    }

    pub fn new_file(
        workspace: &mut Workspace,
        _: &workspace::NewFile,
        cx: &mut ViewContext<Workspace>,
    ) {
        let project = workspace.project().clone();
        if project.read(cx).is_remote() {
            cx.propagate();
        } else if let Some(buffer) = project
            .update(cx, |project, cx| project.create_buffer("", None, cx))
            .log_err()
        {
            workspace.add_item(
                Box::new(cx.build_view(|cx| Editor::for_buffer(buffer, Some(project.clone()), cx))),
                cx,
            );
        }
    }

    //     pub fn new_file_in_direction(
    //         workspace: &mut Workspace,
    //         action: &workspace::NewFileInDirection,
    //         cx: &mut ViewContext<Workspace>,
    //     ) {
    //         let project = workspace.project().clone();
    //         if project.read(cx).is_remote() {
    //             cx.propagate();
    //         } else if let Some(buffer) = project
    //             .update(cx, |project, cx| project.create_buffer("", None, cx))
    //             .log_err()
    //         {
    //             workspace.split_item(
    //                 action.0,
    //                 Box::new(cx.add_view(|cx| Editor::for_buffer(buffer, Some(project.clone()), cx))),
    //                 cx,
    //             );
    //         }
    //     }

    pub fn replica_id(&self, cx: &AppContext) -> ReplicaId {
        self.buffer.read(cx).replica_id()
    }

    //     pub fn leader_peer_id(&self) -> Option<PeerId> {
    //         self.leader_peer_id
    //     }

    pub fn buffer(&self) -> &Model<MultiBuffer> {
        &self.buffer
    }

    fn workspace(&self) -> Option<View<Workspace>> {
        self.workspace.as_ref()?.0.upgrade()
    }

    pub fn title<'a>(&self, cx: &'a AppContext) -> Cow<'a, str> {
        self.buffer().read(cx).title(cx)
    }

    pub fn snapshot(&mut self, cx: &mut WindowContext) -> EditorSnapshot {
        EditorSnapshot {
            mode: self.mode,
            show_gutter: self.show_gutter,
            display_snapshot: self.display_map.update(cx, |map, cx| map.snapshot(cx)),
            scroll_anchor: self.scroll_manager.anchor(),
            ongoing_scroll: self.scroll_manager.ongoing_scroll(),
            placeholder_text: self.placeholder_text.clone(),
            is_focused: self.focus_handle.is_focused(cx),
        }
    }

    //     pub fn language_at<'a, T: ToOffset>(
    //         &self,
    //         point: T,
    //         cx: &'a AppContext,
    //     ) -> Option<Arc<Language>> {
    //         self.buffer.read(cx).language_at(point, cx)
    //     }

    //     pub fn file_at<'a, T: ToOffset>(&self, point: T, cx: &'a AppContext) -> Option<Arc<dyn File>> {
    //         self.buffer.read(cx).read(cx).file_at(point).cloned()
    //     }

    //     pub fn active_excerpt(
    //         &self,
    //         cx: &AppContext,
    //     ) -> Option<(ExcerptId, Model<Buffer>, Range<text::Anchor>)> {
    //         self.buffer
    //             .read(cx)
    //             .excerpt_containing(self.selections.newest_anchor().head(), cx)
    //     }

    //     pub fn style(&self, cx: &AppContext) -> EditorStyle {
    //         build_style(
    //             settings::get::<ThemeSettings>(cx),
    //             self.get_field_editor_theme.as_deref(),
    //             self.override_text_style.as_deref(),
    //             cx,
    //         )
    //     }

    pub fn mode(&self) -> EditorMode {
        self.mode
    }

    pub fn collaboration_hub(&self) -> Option<&dyn CollaborationHub> {
        self.collaboration_hub.as_deref()
    }

    pub fn set_collaboration_hub(&mut self, hub: Box<dyn CollaborationHub>) {
        self.collaboration_hub = Some(hub);
    }

    pub fn set_placeholder_text(
        &mut self,
        placeholder_text: impl Into<Arc<str>>,
        cx: &mut ViewContext<Self>,
    ) {
        self.placeholder_text = Some(placeholder_text.into());
        cx.notify();
    }

    //     pub fn set_cursor_shape(&mut self, cursor_shape: CursorShape, cx: &mut ViewContext<Self>) {
    //         self.cursor_shape = cursor_shape;
    //         cx.notify();
    //     }

    //     pub fn set_collapse_matches(&mut self, collapse_matches: bool) {
    //         self.collapse_matches = collapse_matches;
    //     }

    pub fn range_for_match<T: std::marker::Copy>(&self, range: &Range<T>) -> Range<T> {
        if self.collapse_matches {
            return range.start..range.start;
        }
        range.clone()
    }

    //     pub fn set_clip_at_line_ends(&mut self, clip: bool, cx: &mut ViewContext<Self>) {
    //         if self.display_map.read(cx).clip_at_line_ends != clip {
    //             self.display_map
    //                 .update(cx, |map, _| map.clip_at_line_ends = clip);
    //         }
    //     }

    //     pub fn set_keymap_context_layer<Tag: 'static>(
    //         &mut self,
    //         context: KeymapContext,
    //         cx: &mut ViewContext<Self>,
    //     ) {
    //         self.keymap_context_layers
    //             .insert(TypeId::of::<Tag>(), context);
    //         cx.notify();
    //     }

    //     pub fn remove_keymap_context_layer<Tag: 'static>(&mut self, cx: &mut ViewContext<Self>) {
    //         self.keymap_context_layers.remove(&TypeId::of::<Tag>());
    //         cx.notify();
    //     }

    //     pub fn set_input_enabled(&mut self, input_enabled: bool) {
    //         self.input_enabled = input_enabled;
    //     }

    //     pub fn set_autoindent(&mut self, autoindent: bool) {
    //         if autoindent {
    //             self.autoindent_mode = Some(AutoindentMode::EachLine);
    //         } else {
    //             self.autoindent_mode = None;
    //         }
    //     }

    //     pub fn read_only(&self) -> bool {
    //         self.read_only
    //     }

    //     pub fn set_read_only(&mut self, read_only: bool) {
    //         self.read_only = read_only;
    //     }

    //     pub fn set_field_editor_style(
    //         &mut self,
    //         style: Option<Arc<GetFieldEditorTheme>>,
    //         cx: &mut ViewContext<Self>,
    //     ) {
    //         self.get_field_editor_theme = style;
    //         cx.notify();
    //     }

    fn selections_did_change(
        &mut self,
        local: bool,
        old_cursor_position: &Anchor,
        cx: &mut ViewContext<Self>,
    ) {
        if self.focus_handle.is_focused(cx) && self.leader_peer_id.is_none() {
            self.buffer.update(cx, |buffer, cx| {
                buffer.set_active_selections(
                    &self.selections.disjoint_anchors(),
                    self.selections.line_mode,
                    self.cursor_shape,
                    cx,
                )
            });
        }

        let display_map = self
            .display_map
            .update(cx, |display_map, cx| display_map.snapshot(cx));
        let buffer = &display_map.buffer_snapshot;
        self.add_selections_state = None;
        self.select_next_state = None;
        self.select_prev_state = None;
        self.select_larger_syntax_node_stack.clear();
        self.invalidate_autoclose_regions(&self.selections.disjoint_anchors(), buffer);
        self.snippet_stack
            .invalidate(&self.selections.disjoint_anchors(), buffer);
        self.take_rename(false, cx);

        let new_cursor_position = self.selections.newest_anchor().head();

        self.push_to_nav_history(
            old_cursor_position.clone(),
            Some(new_cursor_position.to_point(buffer)),
            cx,
        );

        if local {
            let new_cursor_position = self.selections.newest_anchor().head();
            let mut context_menu = self.context_menu.write();
            let completion_menu = match context_menu.as_ref() {
                Some(ContextMenu::Completions(menu)) => Some(menu),

                _ => {
                    *context_menu = None;
                    None
                }
            };

            if let Some(completion_menu) = completion_menu {
                let cursor_position = new_cursor_position.to_offset(buffer);
                let (word_range, kind) =
                    buffer.surrounding_word(completion_menu.initial_position.clone());
                if kind == Some(CharKind::Word)
                    && word_range.to_inclusive().contains(&cursor_position)
                {
                    let mut completion_menu = completion_menu.clone();
                    drop(context_menu);

                    let query = Self::completion_query(buffer, cursor_position);
                    cx.spawn(move |this, mut cx| async move {
                        completion_menu
                            .filter(query.as_deref(), cx.background_executor().clone())
                            .await;

                        this.update(&mut cx, |this, cx| {
                            let mut context_menu = this.context_menu.write();
                            let Some(ContextMenu::Completions(menu)) = context_menu.as_ref() else {
                                return;
                            };

                            if menu.id > completion_menu.id {
                                return;
                            }

                            *context_menu = Some(ContextMenu::Completions(completion_menu));
                            drop(context_menu);
                            cx.notify();
                        })
                    })
                    .detach();

                    self.show_completions(&ShowCompletions, cx);
                } else {
                    drop(context_menu);
                    self.hide_context_menu(cx);
                }
            } else {
                drop(context_menu);
            }

            hide_hover(self, cx);

            if old_cursor_position.to_display_point(&display_map).row()
                != new_cursor_position.to_display_point(&display_map).row()
            {
                self.available_code_actions.take();
            }
            self.refresh_code_actions(cx);
            self.refresh_document_highlights(cx);
            refresh_matching_bracket_highlights(self, cx);
            self.discard_copilot_suggestion(cx);
        }

        self.blink_manager.update(cx, BlinkManager::pause_blinking);
        cx.emit(Event::SelectionsChanged { local });

        if self.selections.disjoint_anchors().len() == 1 {
            cx.emit(SearchEvent::ActiveMatchChanged)
        }

        if local {
            cx.emit(ItemEvent::UpdateBreadcrumbs);
        }

        cx.notify();
    }

    pub fn change_selections<R>(
        &mut self,
        autoscroll: Option<Autoscroll>,
        cx: &mut ViewContext<Self>,
        change: impl FnOnce(&mut MutableSelectionsCollection<'_>) -> R,
    ) -> R {
        let old_cursor_position = self.selections.newest_anchor().head();
        self.push_to_selection_history();

        let (changed, result) = self.selections.change_with(cx, change);

        if changed {
            if let Some(autoscroll) = autoscroll {
                self.request_autoscroll(autoscroll, cx);
            }
            self.selections_did_change(true, &old_cursor_position, cx);
        }

        result
    }

    pub fn edit<I, S, T>(&mut self, edits: I, cx: &mut ViewContext<Self>)
    where
        I: IntoIterator<Item = (Range<S>, T)>,
        S: ToOffset,
        T: Into<Arc<str>>,
    {
        if self.read_only {
            return;
        }

        self.buffer
            .update(cx, |buffer, cx| buffer.edit(edits, None, cx));
    }

    pub fn edit_with_autoindent<I, S, T>(&mut self, edits: I, cx: &mut ViewContext<Self>)
    where
        I: IntoIterator<Item = (Range<S>, T)>,
        S: ToOffset,
        T: Into<Arc<str>>,
    {
        if self.read_only {
            return;
        }

        self.buffer.update(cx, |buffer, cx| {
            buffer.edit(edits, self.autoindent_mode.clone(), cx)
        });
    }

    pub fn edit_with_block_indent<I, S, T>(
        &mut self,
        edits: I,
        original_indent_columns: Vec<u32>,
        cx: &mut ViewContext<Self>,
    ) where
        I: IntoIterator<Item = (Range<S>, T)>,
        S: ToOffset,
        T: Into<Arc<str>>,
    {
        if self.read_only {
            return;
        }

        self.buffer.update(cx, |buffer, cx| {
            buffer.edit(
                edits,
                Some(AutoindentMode::Block {
                    original_indent_columns,
                }),
                cx,
            )
        });
    }

    fn select(&mut self, phase: SelectPhase, cx: &mut ViewContext<Self>) {
        self.hide_context_menu(cx);

        match phase {
            SelectPhase::Begin {
                position,
                add,
                click_count,
            } => self.begin_selection(position, add, click_count, cx),
            SelectPhase::BeginColumnar {
                position,
                goal_column,
            } => self.begin_columnar_selection(position, goal_column, cx),
            SelectPhase::Extend {
                position,
                click_count,
            } => self.extend_selection(position, click_count, cx),
            SelectPhase::Update {
                position,
                goal_column,
                scroll_position,
            } => self.update_selection(position, goal_column, scroll_position, cx),
            SelectPhase::End => self.end_selection(cx),
        }
    }

    fn extend_selection(
        &mut self,
        position: DisplayPoint,
        click_count: usize,
        cx: &mut ViewContext<Self>,
    ) {
        let display_map = self.display_map.update(cx, |map, cx| map.snapshot(cx));
        let tail = self.selections.newest::<usize>(cx).tail();
        self.begin_selection(position, false, click_count, cx);

        let position = position.to_offset(&display_map, Bias::Left);
        let tail_anchor = display_map.buffer_snapshot.anchor_before(tail);

        let mut pending_selection = self
            .selections
            .pending_anchor()
            .expect("extend_selection not called with pending selection");
        if position >= tail {
            pending_selection.start = tail_anchor;
        } else {
            pending_selection.end = tail_anchor;
            pending_selection.reversed = true;
        }

        let mut pending_mode = self.selections.pending_mode().unwrap();
        match &mut pending_mode {
            SelectMode::Word(range) | SelectMode::Line(range) => *range = tail_anchor..tail_anchor,
            _ => {}
        }

        self.change_selections(Some(Autoscroll::fit()), cx, |s| {
            s.set_pending(pending_selection, pending_mode)
        });
    }

    fn begin_selection(
        &mut self,
        position: DisplayPoint,
        add: bool,
        click_count: usize,
        cx: &mut ViewContext<Self>,
    ) {
        if !self.focus_handle.is_focused(cx) {
            cx.focus(&self.focus_handle);
        }

        let display_map = self.display_map.update(cx, |map, cx| map.snapshot(cx));
        let buffer = &display_map.buffer_snapshot;
        let newest_selection = self.selections.newest_anchor().clone();
        let position = display_map.clip_point(position, Bias::Left);

        let start;
        let end;
        let mode;
        let auto_scroll;
        match click_count {
            1 => {
                start = buffer.anchor_before(position.to_point(&display_map));
                end = start.clone();
                mode = SelectMode::Character;
                auto_scroll = true;
            }
            2 => {
                let range = movement::surrounding_word(&display_map, position);
                start = buffer.anchor_before(range.start.to_point(&display_map));
                end = buffer.anchor_before(range.end.to_point(&display_map));
                mode = SelectMode::Word(start.clone()..end.clone());
                auto_scroll = true;
            }
            3 => {
                let position = display_map
                    .clip_point(position, Bias::Left)
                    .to_point(&display_map);
                let line_start = display_map.prev_line_boundary(position).0;
                let next_line_start = buffer.clip_point(
                    display_map.next_line_boundary(position).0 + Point::new(1, 0),
                    Bias::Left,
                );
                start = buffer.anchor_before(line_start);
                end = buffer.anchor_before(next_line_start);
                mode = SelectMode::Line(start.clone()..end.clone());
                auto_scroll = true;
            }
            _ => {
                start = buffer.anchor_before(0);
                end = buffer.anchor_before(buffer.len());
                mode = SelectMode::All;
                auto_scroll = false;
            }
        }

        self.change_selections(auto_scroll.then(|| Autoscroll::newest()), cx, |s| {
            if !add {
                s.clear_disjoint();
            } else if click_count > 1 {
                s.delete(newest_selection.id)
            }

            s.set_pending_anchor_range(start..end, mode);
        });
    }

    fn begin_columnar_selection(
        &mut self,
        position: DisplayPoint,
        goal_column: u32,
        cx: &mut ViewContext<Self>,
    ) {
        if !self.focus_handle.is_focused(cx) {
            cx.focus(&self.focus_handle);
        }

        let display_map = self.display_map.update(cx, |map, cx| map.snapshot(cx));
        let tail = self.selections.newest::<Point>(cx).tail();
        self.columnar_selection_tail = Some(display_map.buffer_snapshot.anchor_before(tail));

        self.select_columns(
            tail.to_display_point(&display_map),
            position,
            goal_column,
            &display_map,
            cx,
        );
    }

    fn update_selection(
        &mut self,
        position: DisplayPoint,
        goal_column: u32,
        scroll_position: gpui::Point<f32>,
        cx: &mut ViewContext<Self>,
    ) {
        let display_map = self.display_map.update(cx, |map, cx| map.snapshot(cx));

        if let Some(tail) = self.columnar_selection_tail.as_ref() {
            let tail = tail.to_display_point(&display_map);
            self.select_columns(tail, position, goal_column, &display_map, cx);
        } else if let Some(mut pending) = self.selections.pending_anchor() {
            let buffer = self.buffer.read(cx).snapshot(cx);
            let head;
            let tail;
            let mode = self.selections.pending_mode().unwrap();
            match &mode {
                SelectMode::Character => {
                    head = position.to_point(&display_map);
                    tail = pending.tail().to_point(&buffer);
                }
                SelectMode::Word(original_range) => {
                    let original_display_range = original_range.start.to_display_point(&display_map)
                        ..original_range.end.to_display_point(&display_map);
                    let original_buffer_range = original_display_range.start.to_point(&display_map)
                        ..original_display_range.end.to_point(&display_map);
                    if movement::is_inside_word(&display_map, position)
                        || original_display_range.contains(&position)
                    {
                        let word_range = movement::surrounding_word(&display_map, position);
                        if word_range.start < original_display_range.start {
                            head = word_range.start.to_point(&display_map);
                        } else {
                            head = word_range.end.to_point(&display_map);
                        }
                    } else {
                        head = position.to_point(&display_map);
                    }

                    if head <= original_buffer_range.start {
                        tail = original_buffer_range.end;
                    } else {
                        tail = original_buffer_range.start;
                    }
                }
                SelectMode::Line(original_range) => {
                    let original_range = original_range.to_point(&display_map.buffer_snapshot);

                    let position = display_map
                        .clip_point(position, Bias::Left)
                        .to_point(&display_map);
                    let line_start = display_map.prev_line_boundary(position).0;
                    let next_line_start = buffer.clip_point(
                        display_map.next_line_boundary(position).0 + Point::new(1, 0),
                        Bias::Left,
                    );

                    if line_start < original_range.start {
                        head = line_start
                    } else {
                        head = next_line_start
                    }

                    if head <= original_range.start {
                        tail = original_range.end;
                    } else {
                        tail = original_range.start;
                    }
                }
                SelectMode::All => {
                    return;
                }
            };

            if head < tail {
                pending.start = buffer.anchor_before(head);
                pending.end = buffer.anchor_before(tail);
                pending.reversed = true;
            } else {
                pending.start = buffer.anchor_before(tail);
                pending.end = buffer.anchor_before(head);
                pending.reversed = false;
            }

            self.change_selections(None, cx, |s| {
                s.set_pending(pending, mode);
            });
        } else {
            log::error!("update_selection dispatched with no pending selection");
            return;
        }

        self.set_scroll_position(scroll_position, cx);
        cx.notify();
    }

    fn end_selection(&mut self, cx: &mut ViewContext<Self>) {
        self.columnar_selection_tail.take();
        if self.selections.pending_anchor().is_some() {
            let selections = self.selections.all::<usize>(cx);
            self.change_selections(None, cx, |s| {
                s.select(selections);
                s.clear_pending();
            });
        }
    }

    fn select_columns(
        &mut self,
        tail: DisplayPoint,
        head: DisplayPoint,
        goal_column: u32,
        display_map: &DisplaySnapshot,
        cx: &mut ViewContext<Self>,
    ) {
        let start_row = cmp::min(tail.row(), head.row());
        let end_row = cmp::max(tail.row(), head.row());
        let start_column = cmp::min(tail.column(), goal_column);
        let end_column = cmp::max(tail.column(), goal_column);
        let reversed = start_column < tail.column();

        let selection_ranges = (start_row..=end_row)
            .filter_map(|row| {
                if start_column <= display_map.line_len(row) && !display_map.is_block_line(row) {
                    let start = display_map
                        .clip_point(DisplayPoint::new(row, start_column), Bias::Left)
                        .to_point(display_map);
                    let end = display_map
                        .clip_point(DisplayPoint::new(row, end_column), Bias::Right)
                        .to_point(display_map);
                    if reversed {
                        Some(end..start)
                    } else {
                        Some(start..end)
                    }
                } else {
                    None
                }
            })
            .collect::<Vec<_>>();

        self.change_selections(None, cx, |s| {
            s.select_ranges(selection_ranges);
        });
        cx.notify();
    }

    pub fn has_pending_nonempty_selection(&self) -> bool {
        let pending_nonempty_selection = match self.selections.pending_anchor() {
            Some(Selection { start, end, .. }) => start != end,
            None => false,
        };
        pending_nonempty_selection || self.columnar_selection_tail.is_some()
    }

    pub fn has_pending_selection(&self) -> bool {
        self.selections.pending_anchor().is_some() || self.columnar_selection_tail.is_some()
    }

    pub fn cancel(&mut self, _: &Cancel, cx: &mut ViewContext<Self>) {
        if self.take_rename(false, cx).is_some() {
            return;
        }

        if hide_hover(self, cx) {
            return;
        }

        if self.hide_context_menu(cx).is_some() {
            return;
        }

        if self.discard_copilot_suggestion(cx) {
            return;
        }

        if self.snippet_stack.pop().is_some() {
            return;
        }

        if self.mode == EditorMode::Full {
            if self.active_diagnostics.is_some() {
                self.dismiss_diagnostics(cx);
                return;
            }

            if self.change_selections(Some(Autoscroll::fit()), cx, |s| s.try_cancel()) {
                return;
            }
        }

        cx.propagate();
    }

    pub fn handle_input(&mut self, text: &str, cx: &mut ViewContext<Self>) {
        let text: Arc<str> = text.into();

        if self.read_only {
            return;
        }

        let selections = self.selections.all_adjusted(cx);
        let mut brace_inserted = false;
        let mut edits = Vec::new();
        let mut new_selections = Vec::with_capacity(selections.len());
        let mut new_autoclose_regions = Vec::new();
        let snapshot = self.buffer.read(cx).read(cx);

        for (selection, autoclose_region) in
            self.selections_with_autoclose_regions(selections, &snapshot)
        {
            if let Some(scope) = snapshot.language_scope_at(selection.head()) {
                // Determine if the inserted text matches the opening or closing
                // bracket of any of this language's bracket pairs.
                let mut bracket_pair = None;
                let mut is_bracket_pair_start = false;
                if !text.is_empty() {
                    // `text` can be empty when an user is using IME (e.g. Chinese Wubi Simplified)
                    //  and they are removing the character that triggered IME popup.
                    for (pair, enabled) in scope.brackets() {
                        if enabled && pair.close && pair.start.ends_with(text.as_ref()) {
                            bracket_pair = Some(pair.clone());
                            is_bracket_pair_start = true;
                            break;
                        } else if pair.end.as_str() == text.as_ref() {
                            bracket_pair = Some(pair.clone());
                            break;
                        }
                    }
                }

                if let Some(bracket_pair) = bracket_pair {
                    if selection.is_empty() {
                        if is_bracket_pair_start {
                            let prefix_len = bracket_pair.start.len() - text.len();

                            // If the inserted text is a suffix of an opening bracket and the
                            // selection is preceded by the rest of the opening bracket, then
                            // insert the closing bracket.
                            let following_text_allows_autoclose = snapshot
                                .chars_at(selection.start)
                                .next()
                                .map_or(true, |c| scope.should_autoclose_before(c));
                            let preceding_text_matches_prefix = prefix_len == 0
                                || (selection.start.column >= (prefix_len as u32)
                                    && snapshot.contains_str_at(
                                        Point::new(
                                            selection.start.row,
                                            selection.start.column - (prefix_len as u32),
                                        ),
                                        &bracket_pair.start[..prefix_len],
                                    ));
                            if following_text_allows_autoclose && preceding_text_matches_prefix {
                                let anchor = snapshot.anchor_before(selection.end);
                                new_selections.push((selection.map(|_| anchor), text.len()));
                                new_autoclose_regions.push((
                                    anchor,
                                    text.len(),
                                    selection.id,
                                    bracket_pair.clone(),
                                ));
                                edits.push((
                                    selection.range(),
                                    format!("{}{}", text, bracket_pair.end).into(),
                                ));
                                brace_inserted = true;
                                continue;
                            }
                        }

                        if let Some(region) = autoclose_region {
                            // If the selection is followed by an auto-inserted closing bracket,
                            // then don't insert that closing bracket again; just move the selection
                            // past the closing bracket.
                            let should_skip = selection.end == region.range.end.to_point(&snapshot)
                                && text.as_ref() == region.pair.end.as_str();
                            if should_skip {
                                let anchor = snapshot.anchor_after(selection.end);
                                new_selections
                                    .push((selection.map(|_| anchor), region.pair.end.len()));
                                continue;
                            }
                        }
                    }
                    // If an opening bracket is 1 character long and is typed while
                    // text is selected, then surround that text with the bracket pair.
                    else if is_bracket_pair_start && bracket_pair.start.chars().count() == 1 {
                        edits.push((selection.start..selection.start, text.clone()));
                        edits.push((
                            selection.end..selection.end,
                            bracket_pair.end.as_str().into(),
                        ));
                        brace_inserted = true;
                        new_selections.push((
                            Selection {
                                id: selection.id,
                                start: snapshot.anchor_after(selection.start),
                                end: snapshot.anchor_before(selection.end),
                                reversed: selection.reversed,
                                goal: selection.goal,
                            },
                            0,
                        ));
                        continue;
                    }
                }
            }

            // If not handling any auto-close operation, then just replace the selected
            // text with the given input and move the selection to the end of the
            // newly inserted text.
            let anchor = snapshot.anchor_after(selection.end);
            new_selections.push((selection.map(|_| anchor), 0));
            edits.push((selection.start..selection.end, text.clone()));
        }

        drop(snapshot);
        self.transact(cx, |this, cx| {
            this.buffer.update(cx, |buffer, cx| {
                buffer.edit(edits, this.autoindent_mode.clone(), cx);
            });

            let new_anchor_selections = new_selections.iter().map(|e| &e.0);
            let new_selection_deltas = new_selections.iter().map(|e| e.1);
            let snapshot = this.buffer.read(cx).read(cx);
            let new_selections = resolve_multiple::<usize, _>(new_anchor_selections, &snapshot)
                .zip(new_selection_deltas)
                .map(|(selection, delta)| Selection {
                    id: selection.id,
                    start: selection.start + delta,
                    end: selection.end + delta,
                    reversed: selection.reversed,
                    goal: SelectionGoal::None,
                })
                .collect::<Vec<_>>();

            let mut i = 0;
            for (position, delta, selection_id, pair) in new_autoclose_regions {
                let position = position.to_offset(&snapshot) + delta;
                let start = snapshot.anchor_before(position);
                let end = snapshot.anchor_after(position);
                while let Some(existing_state) = this.autoclose_regions.get(i) {
                    match existing_state.range.start.cmp(&start, &snapshot) {
                        Ordering::Less => i += 1,
                        Ordering::Greater => break,
                        Ordering::Equal => match end.cmp(&existing_state.range.end, &snapshot) {
                            Ordering::Less => i += 1,
                            Ordering::Equal => break,
                            Ordering::Greater => break,
                        },
                    }
                }
                this.autoclose_regions.insert(
                    i,
                    AutocloseRegion {
                        selection_id,
                        range: start..end,
                        pair,
                    },
                );
            }

            drop(snapshot);
            let had_active_copilot_suggestion = this.has_active_copilot_suggestion(cx);
            this.change_selections(Some(Autoscroll::fit()), cx, |s| s.select(new_selections));

            if !brace_inserted && EditorSettings::get_global(cx).use_on_type_format {
                if let Some(on_type_format_task) =
                    this.trigger_on_type_formatting(text.to_string(), cx)
                {
                    on_type_format_task.detach_and_log_err(cx);
                }
            }

            if had_active_copilot_suggestion {
                this.refresh_copilot_suggestions(true, cx);
                if !this.has_active_copilot_suggestion(cx) {
                    this.trigger_completion_on_input(&text, cx);
                }
            } else {
                this.trigger_completion_on_input(&text, cx);
                this.refresh_copilot_suggestions(true, cx);
            }
        });
    }

    pub fn newline(&mut self, _: &Newline, cx: &mut ViewContext<Self>) {
        self.transact(cx, |this, cx| {
            let (edits, selection_fixup_info): (Vec<_>, Vec<_>) = {
                let selections = this.selections.all::<usize>(cx);
                let multi_buffer = this.buffer.read(cx);
                let buffer = multi_buffer.snapshot(cx);
                selections
                    .iter()
                    .map(|selection| {
                        let start_point = selection.start.to_point(&buffer);
                        let mut indent = buffer.indent_size_for_line(start_point.row);
                        indent.len = cmp::min(indent.len, start_point.column);
                        let start = selection.start;
                        let end = selection.end;
                        let is_cursor = start == end;
                        let language_scope = buffer.language_scope_at(start);
                        let (comment_delimiter, insert_extra_newline) = if let Some(language) =
                            &language_scope
                        {
                            let leading_whitespace_len = buffer
                                .reversed_chars_at(start)
                                .take_while(|c| c.is_whitespace() && *c != '\n')
                                .map(|c| c.len_utf8())
                                .sum::<usize>();

                            let trailing_whitespace_len = buffer
                                .chars_at(end)
                                .take_while(|c| c.is_whitespace() && *c != '\n')
                                .map(|c| c.len_utf8())
                                .sum::<usize>();

                            let insert_extra_newline =
                                language.brackets().any(|(pair, enabled)| {
                                    let pair_start = pair.start.trim_end();
                                    let pair_end = pair.end.trim_start();

                                    enabled
                                        && pair.newline
                                        && buffer.contains_str_at(
                                            end + trailing_whitespace_len,
                                            pair_end,
                                        )
                                        && buffer.contains_str_at(
                                            (start - leading_whitespace_len)
                                                .saturating_sub(pair_start.len()),
                                            pair_start,
                                        )
                                });
                            // Comment extension on newline is allowed only for cursor selections
                            let comment_delimiter = language.line_comment_prefix().filter(|_| {
                                let is_comment_extension_enabled =
                                    multi_buffer.settings_at(0, cx).extend_comment_on_newline;
                                is_cursor && is_comment_extension_enabled
                            });
                            let comment_delimiter = if let Some(delimiter) = comment_delimiter {
                                buffer
                                    .buffer_line_for_row(start_point.row)
                                    .is_some_and(|(snapshot, range)| {
                                        let mut index_of_first_non_whitespace = 0;
                                        let line_starts_with_comment = snapshot
                                            .chars_for_range(range)
                                            .skip_while(|c| {
                                                let should_skip = c.is_whitespace();
                                                if should_skip {
                                                    index_of_first_non_whitespace += 1;
                                                }
                                                should_skip
                                            })
                                            .take(delimiter.len())
                                            .eq(delimiter.chars());
                                        let cursor_is_placed_after_comment_marker =
                                            index_of_first_non_whitespace + delimiter.len()
                                                <= start_point.column as usize;
                                        line_starts_with_comment
                                            && cursor_is_placed_after_comment_marker
                                    })
                                    .then(|| delimiter.clone())
                            } else {
                                None
                            };
                            (comment_delimiter, insert_extra_newline)
                        } else {
                            (None, false)
                        };

                        let capacity_for_delimiter = comment_delimiter
                            .as_deref()
                            .map(str::len)
                            .unwrap_or_default();
                        let mut new_text =
                            String::with_capacity(1 + capacity_for_delimiter + indent.len as usize);
                        new_text.push_str("\n");
                        new_text.extend(indent.chars());
                        if let Some(delimiter) = &comment_delimiter {
                            new_text.push_str(&delimiter);
                        }
                        if insert_extra_newline {
                            new_text = new_text.repeat(2);
                        }

                        let anchor = buffer.anchor_after(end);
                        let new_selection = selection.map(|_| anchor);
                        (
                            (start..end, new_text),
                            (insert_extra_newline, new_selection),
                        )
                    })
                    .unzip()
            };

            this.edit_with_autoindent(edits, cx);
            let buffer = this.buffer.read(cx).snapshot(cx);
            let new_selections = selection_fixup_info
                .into_iter()
                .map(|(extra_newline_inserted, new_selection)| {
                    let mut cursor = new_selection.end.to_point(&buffer);
                    if extra_newline_inserted {
                        cursor.row -= 1;
                        cursor.column = buffer.line_len(cursor.row);
                    }
                    new_selection.map(|_| cursor)
                })
                .collect();

            this.change_selections(Some(Autoscroll::fit()), cx, |s| s.select(new_selections));
            this.refresh_copilot_suggestions(true, cx);
        });
    }

    pub fn newline_above(&mut self, _: &NewlineAbove, cx: &mut ViewContext<Self>) {
        let buffer = self.buffer.read(cx);
        let snapshot = buffer.snapshot(cx);

        let mut edits = Vec::new();
        let mut rows = Vec::new();
        let mut rows_inserted = 0;

        for selection in self.selections.all_adjusted(cx) {
            let cursor = selection.head();
            let row = cursor.row;

            let start_of_line = snapshot.clip_point(Point::new(row, 0), Bias::Left);

            let newline = "\n".to_string();
            edits.push((start_of_line..start_of_line, newline));

            rows.push(row + rows_inserted);
            rows_inserted += 1;
        }

        self.transact(cx, |editor, cx| {
            editor.edit(edits, cx);

            editor.change_selections(Some(Autoscroll::fit()), cx, |s| {
                let mut index = 0;
                s.move_cursors_with(|map, _, _| {
                    let row = rows[index];
                    index += 1;

                    let point = Point::new(row, 0);
                    let boundary = map.next_line_boundary(point).1;
                    let clipped = map.clip_point(boundary, Bias::Left);

                    (clipped, SelectionGoal::None)
                });
            });

            let mut indent_edits = Vec::new();
            let multibuffer_snapshot = editor.buffer.read(cx).snapshot(cx);
            for row in rows {
                let indents = multibuffer_snapshot.suggested_indents(row..row + 1, cx);
                for (row, indent) in indents {
                    if indent.len == 0 {
                        continue;
                    }

                    let text = match indent.kind {
                        IndentKind::Space => " ".repeat(indent.len as usize),
                        IndentKind::Tab => "\t".repeat(indent.len as usize),
                    };
                    let point = Point::new(row, 0);
                    indent_edits.push((point..point, text));
                }
            }
            editor.edit(indent_edits, cx);
        });
    }

    pub fn newline_below(&mut self, _: &NewlineBelow, cx: &mut ViewContext<Self>) {
        let buffer = self.buffer.read(cx);
        let snapshot = buffer.snapshot(cx);

        let mut edits = Vec::new();
        let mut rows = Vec::new();
        let mut rows_inserted = 0;

        for selection in self.selections.all_adjusted(cx) {
            let cursor = selection.head();
            let row = cursor.row;

            let point = Point::new(row + 1, 0);
            let start_of_line = snapshot.clip_point(point, Bias::Left);

            let newline = "\n".to_string();
            edits.push((start_of_line..start_of_line, newline));

            rows_inserted += 1;
            rows.push(row + rows_inserted);
        }

        self.transact(cx, |editor, cx| {
            editor.edit(edits, cx);

            editor.change_selections(Some(Autoscroll::fit()), cx, |s| {
                let mut index = 0;
                s.move_cursors_with(|map, _, _| {
                    let row = rows[index];
                    index += 1;

                    let point = Point::new(row, 0);
                    let boundary = map.next_line_boundary(point).1;
                    let clipped = map.clip_point(boundary, Bias::Left);

                    (clipped, SelectionGoal::None)
                });
            });

            let mut indent_edits = Vec::new();
            let multibuffer_snapshot = editor.buffer.read(cx).snapshot(cx);
            for row in rows {
                let indents = multibuffer_snapshot.suggested_indents(row..row + 1, cx);
                for (row, indent) in indents {
                    if indent.len == 0 {
                        continue;
                    }

                    let text = match indent.kind {
                        IndentKind::Space => " ".repeat(indent.len as usize),
                        IndentKind::Tab => "\t".repeat(indent.len as usize),
                    };
                    let point = Point::new(row, 0);
                    indent_edits.push((point..point, text));
                }
            }
            editor.edit(indent_edits, cx);
        });
    }

    pub fn insert(&mut self, text: &str, cx: &mut ViewContext<Self>) {
        self.insert_with_autoindent_mode(
            text,
            Some(AutoindentMode::Block {
                original_indent_columns: Vec::new(),
            }),
            cx,
        );
    }

    fn insert_with_autoindent_mode(
        &mut self,
        text: &str,
        autoindent_mode: Option<AutoindentMode>,
        cx: &mut ViewContext<Self>,
    ) {
        if self.read_only {
            return;
        }

        let text: Arc<str> = text.into();
        self.transact(cx, |this, cx| {
            let old_selections = this.selections.all_adjusted(cx);
            let selection_anchors = this.buffer.update(cx, |buffer, cx| {
                let anchors = {
                    let snapshot = buffer.read(cx);
                    old_selections
                        .iter()
                        .map(|s| {
                            let anchor = snapshot.anchor_after(s.head());
                            s.map(|_| anchor)
                        })
                        .collect::<Vec<_>>()
                };
                buffer.edit(
                    old_selections
                        .iter()
                        .map(|s| (s.start..s.end, text.clone())),
                    autoindent_mode,
                    cx,
                );
                anchors
            });

            this.change_selections(Some(Autoscroll::fit()), cx, |s| {
                s.select_anchors(selection_anchors);
            })
        });
    }

    fn trigger_completion_on_input(&mut self, text: &str, cx: &mut ViewContext<Self>) {
        if !EditorSettings::get_global(cx).show_completions_on_input {
            return;
        }

        let selection = self.selections.newest_anchor();
        if self
            .buffer
            .read(cx)
            .is_completion_trigger(selection.head(), text, cx)
        {
            self.show_completions(&ShowCompletions, cx);
        } else {
            self.hide_context_menu(cx);
        }
    }

    /// If any empty selections is touching the start of its innermost containing autoclose
    /// region, expand it to select the brackets.
    fn select_autoclose_pair(&mut self, cx: &mut ViewContext<Self>) {
        let selections = self.selections.all::<usize>(cx);
        let buffer = self.buffer.read(cx).read(cx);
        let mut new_selections = Vec::new();
        for (mut selection, region) in self.selections_with_autoclose_regions(selections, &buffer) {
            if let (Some(region), true) = (region, selection.is_empty()) {
                let mut range = region.range.to_offset(&buffer);
                if selection.start == range.start {
                    if range.start >= region.pair.start.len() {
                        range.start -= region.pair.start.len();
                        if buffer.contains_str_at(range.start, &region.pair.start) {
                            if buffer.contains_str_at(range.end, &region.pair.end) {
                                range.end += region.pair.end.len();
                                selection.start = range.start;
                                selection.end = range.end;
                            }
                        }
                    }
                }
            }
            new_selections.push(selection);
        }

        drop(buffer);
        self.change_selections(None, cx, |selections| selections.select(new_selections));
    }

    /// Iterate the given selections, and for each one, find the smallest surrounding
    /// autoclose region. This uses the ordering of the selections and the autoclose
    /// regions to avoid repeated comparisons.
    fn selections_with_autoclose_regions<'a, D: ToOffset + Clone>(
        &'a self,
        selections: impl IntoIterator<Item = Selection<D>>,
        buffer: &'a MultiBufferSnapshot,
    ) -> impl Iterator<Item = (Selection<D>, Option<&'a AutocloseRegion>)> {
        let mut i = 0;
        let mut regions = self.autoclose_regions.as_slice();
        selections.into_iter().map(move |selection| {
            let range = selection.start.to_offset(buffer)..selection.end.to_offset(buffer);

            let mut enclosing = None;
            while let Some(pair_state) = regions.get(i) {
                if pair_state.range.end.to_offset(buffer) < range.start {
                    regions = &regions[i + 1..];
                    i = 0;
                } else if pair_state.range.start.to_offset(buffer) > range.end {
                    break;
                } else {
                    if pair_state.selection_id == selection.id {
                        enclosing = Some(pair_state);
                    }
                    i += 1;
                }
            }

            (selection.clone(), enclosing)
        })
    }

    /// Remove any autoclose regions that no longer contain their selection.
    fn invalidate_autoclose_regions(
        &mut self,
        mut selections: &[Selection<Anchor>],
        buffer: &MultiBufferSnapshot,
    ) {
        self.autoclose_regions.retain(|state| {
            let mut i = 0;
            while let Some(selection) = selections.get(i) {
                if selection.end.cmp(&state.range.start, buffer).is_lt() {
                    selections = &selections[1..];
                    continue;
                }
                if selection.start.cmp(&state.range.end, buffer).is_gt() {
                    break;
                }
                if selection.id == state.selection_id {
                    return true;
                } else {
                    i += 1;
                }
            }
            false
        });
    }

    fn completion_query(buffer: &MultiBufferSnapshot, position: impl ToOffset) -> Option<String> {
        let offset = position.to_offset(buffer);
        let (word_range, kind) = buffer.surrounding_word(offset);
        if offset > word_range.start && kind == Some(CharKind::Word) {
            Some(
                buffer
                    .text_for_range(word_range.start..offset)
                    .collect::<String>(),
            )
        } else {
            None
        }
    }

    pub fn toggle_inlay_hints(&mut self, _: &ToggleInlayHints, cx: &mut ViewContext<Self>) {
        self.refresh_inlay_hints(
            InlayHintRefreshReason::Toggle(!self.inlay_hint_cache.enabled),
            cx,
        );
    }

    pub fn inlay_hints_enabled(&self) -> bool {
        self.inlay_hint_cache.enabled
    }

    fn refresh_inlay_hints(&mut self, reason: InlayHintRefreshReason, cx: &mut ViewContext<Self>) {
        if self.project.is_none() || self.mode != EditorMode::Full {
            return;
        }

        let reason_description = reason.description();
        let (invalidate_cache, required_languages) = match reason {
            InlayHintRefreshReason::Toggle(enabled) => {
                self.inlay_hint_cache.enabled = enabled;
                if enabled {
                    (InvalidationStrategy::RefreshRequested, None)
                } else {
                    self.inlay_hint_cache.clear();
                    self.splice_inlay_hints(
                        self.visible_inlay_hints(cx)
                            .iter()
                            .map(|inlay| inlay.id)
                            .collect(),
                        Vec::new(),
                        cx,
                    );
                    return;
                }
            }
            InlayHintRefreshReason::SettingsChange(new_settings) => {
                match self.inlay_hint_cache.update_settings(
                    &self.buffer,
                    new_settings,
                    self.visible_inlay_hints(cx),
                    cx,
                ) {
                    ControlFlow::Break(Some(InlaySplice {
                        to_remove,
                        to_insert,
                    })) => {
                        self.splice_inlay_hints(to_remove, to_insert, cx);
                        return;
                    }
                    ControlFlow::Break(None) => return,
                    ControlFlow::Continue(()) => (InvalidationStrategy::RefreshRequested, None),
                }
            }
            InlayHintRefreshReason::ExcerptsRemoved(excerpts_removed) => {
                if let Some(InlaySplice {
                    to_remove,
                    to_insert,
                }) = self.inlay_hint_cache.remove_excerpts(excerpts_removed)
                {
                    self.splice_inlay_hints(to_remove, to_insert, cx);
                }
                return;
            }
            InlayHintRefreshReason::NewLinesShown => (InvalidationStrategy::None, None),
            InlayHintRefreshReason::BufferEdited(buffer_languages) => {
                (InvalidationStrategy::BufferEdited, Some(buffer_languages))
            }
            InlayHintRefreshReason::RefreshRequested => {
                (InvalidationStrategy::RefreshRequested, None)
            }
        };

        if let Some(InlaySplice {
            to_remove,
            to_insert,
        }) = self.inlay_hint_cache.spawn_hint_refresh(
            reason_description,
            self.excerpt_visible_offsets(required_languages.as_ref(), cx),
            invalidate_cache,
            cx,
        ) {
            self.splice_inlay_hints(to_remove, to_insert, cx);
        }
    }

    fn visible_inlay_hints(&self, cx: &ViewContext<'_, Editor>) -> Vec<Inlay> {
        self.display_map
            .read(cx)
            .current_inlays()
            .filter(move |inlay| {
                Some(inlay.id) != self.copilot_state.suggestion.as_ref().map(|h| h.id)
            })
            .cloned()
            .collect()
    }

    pub fn excerpt_visible_offsets(
        &self,
        restrict_to_languages: Option<&HashSet<Arc<Language>>>,
        cx: &mut ViewContext<Editor>,
    ) -> HashMap<ExcerptId, (Model<Buffer>, clock::Global, Range<usize>)> {
        let multi_buffer = self.buffer().read(cx);
        let multi_buffer_snapshot = multi_buffer.snapshot(cx);
        let multi_buffer_visible_start = self
            .scroll_manager
            .anchor()
            .anchor
            .to_point(&multi_buffer_snapshot);
        let multi_buffer_visible_end = multi_buffer_snapshot.clip_point(
            multi_buffer_visible_start
                + Point::new(self.visible_line_count().unwrap_or(0.).ceil() as u32, 0),
            Bias::Left,
        );
        let multi_buffer_visible_range = multi_buffer_visible_start..multi_buffer_visible_end;
        multi_buffer
            .range_to_buffer_ranges(multi_buffer_visible_range, cx)
            .into_iter()
            .filter(|(_, excerpt_visible_range, _)| !excerpt_visible_range.is_empty())
            .filter_map(|(buffer_handle, excerpt_visible_range, excerpt_id)| {
                let buffer = buffer_handle.read(cx);
                let language = buffer.language()?;
                if let Some(restrict_to_languages) = restrict_to_languages {
                    if !restrict_to_languages.contains(language) {
                        return None;
                    }
                }
                Some((
                    excerpt_id,
                    (
                        buffer_handle,
                        buffer.version().clone(),
                        excerpt_visible_range,
                    ),
                ))
            })
            .collect()
    }

    pub fn text_layout_details(&self, cx: &WindowContext) -> TextLayoutDetails {
        TextLayoutDetails {
            text_system: cx.text_system().clone(),
            editor_style: self.style.clone().unwrap(),
            rem_size: cx.rem_size(),
        }
    }

    fn splice_inlay_hints(
        &self,
        to_remove: Vec<InlayId>,
        to_insert: Vec<Inlay>,
        cx: &mut ViewContext<Self>,
    ) {
        self.display_map.update(cx, |display_map, cx| {
            display_map.splice_inlays(to_remove, to_insert, cx);
        });
        cx.notify();
    }

    fn trigger_on_type_formatting(
        &self,
        input: String,
        cx: &mut ViewContext<Self>,
    ) -> Option<Task<Result<()>>> {
        if input.len() != 1 {
            return None;
        }

        let project = self.project.as_ref()?;
        let position = self.selections.newest_anchor().head();
        let (buffer, buffer_position) = self
            .buffer
            .read(cx)
            .text_anchor_for_position(position.clone(), cx)?;

        // OnTypeFormatting returns a list of edits, no need to pass them between Zed instances,
        // hence we do LSP request & edit on host side only — add formats to host's history.
        let push_to_lsp_host_history = true;
        // If this is not the host, append its history with new edits.
        let push_to_client_history = project.read(cx).is_remote();

        let on_type_formatting = project.update(cx, |project, cx| {
            project.on_type_format(
                buffer.clone(),
                buffer_position,
                input,
                push_to_lsp_host_history,
                cx,
            )
        });
        Some(cx.spawn(|editor, mut cx| async move {
            if let Some(transaction) = on_type_formatting.await? {
                if push_to_client_history {
                    buffer.update(&mut cx, |buffer, _| {
                        buffer.push_transaction(transaction, Instant::now());
                    });
                }
                editor.update(&mut cx, |editor, cx| {
                    editor.refresh_document_highlights(cx);
                })?;
            }
            Ok(())
        }))
    }

    fn show_completions(&mut self, _: &ShowCompletions, cx: &mut ViewContext<Self>) {
        if self.pending_rename.is_some() {
            return;
        }

        let project = if let Some(project) = self.project.clone() {
            project
        } else {
            return;
        };

        let position = self.selections.newest_anchor().head();
        let (buffer, buffer_position) = if let Some(output) = self
            .buffer
            .read(cx)
            .text_anchor_for_position(position.clone(), cx)
        {
            output
        } else {
            return;
        };

        let query = Self::completion_query(&self.buffer.read(cx).read(cx), position.clone());
        let completions = project.update(cx, |project, cx| {
            project.completions(&buffer, buffer_position, cx)
        });

        let id = post_inc(&mut self.next_completion_id);
        let task = cx.spawn(|this, mut cx| {
            async move {
                let menu = if let Some(completions) = completions.await.log_err() {
                    let mut menu = CompletionsMenu {
                        id,
                        initial_position: position,
                        match_candidates: completions
                            .iter()
                            .enumerate()
                            .map(|(id, completion)| {
                                StringMatchCandidate::new(
                                    id,
                                    completion.label.text[completion.label.filter_range.clone()]
                                        .into(),
                                )
                            })
                            .collect(),
                        buffer,
                        completions: Arc::new(RwLock::new(completions.into())),
                        matches: Vec::new().into(),
                        selected_item: 0,
                        scroll_handle: UniformListScrollHandle::new(),
                    };
                    menu.filter(query.as_deref(), cx.background_executor().clone())
                        .await;
                    if menu.matches.is_empty() {
                        None
                    } else {
                        _ = this.update(&mut cx, |editor, cx| {
                            menu.pre_resolve_completion_documentation(editor.project.clone(), cx);
                        });
                        Some(menu)
                    }
                } else {
                    None
                };

                this.update(&mut cx, |this, cx| {
                    this.completion_tasks.retain(|(task_id, _)| *task_id > id);

                    let mut context_menu = this.context_menu.write();
                    match context_menu.as_ref() {
                        None => {}

                        Some(ContextMenu::Completions(prev_menu)) => {
                            if prev_menu.id > id {
                                return;
                            }
                        }

                        _ => return,
                    }

                    if this.focus_handle.is_focused(cx) && menu.is_some() {
                        let menu = menu.unwrap();
                        *context_menu = Some(ContextMenu::Completions(menu));
                        drop(context_menu);
                        this.discard_copilot_suggestion(cx);
                        cx.notify();
                    } else if this.completion_tasks.is_empty() {
                        // If there are no more completion tasks and the last menu was
                        // empty, we should hide it. If it was already hidden, we should
                        // also show the copilot suggestion when available.
                        drop(context_menu);
                        if this.hide_context_menu(cx).is_none() {
                            this.update_visible_copilot_suggestion(cx);
                        }
                    }
                })?;

                Ok::<_, anyhow::Error>(())
            }
            .log_err()
        });
        self.completion_tasks.push((id, task));
    }

    //     pub fn confirm_completion(
    //         &mut self,
    //         action: &ConfirmCompletion,
    //         cx: &mut ViewContext<Self>,
    //     ) -> Option<Task<Result<()>>> {
    //         use language::ToOffset as _;

    //         let completions_menu = if let ContextMenu::Completions(menu) = self.hide_context_menu(cx)? {
    //             menu
    //         } else {
    //             return None;
    //         };

    //         let mat = completions_menu
    //             .matches
    //             .get(action.item_ix.unwrap_or(completions_menu.selected_item))?;
    //         let buffer_handle = completions_menu.buffer;
    //         let completions = completions_menu.completions.read();
    //         let completion = completions.get(mat.candidate_id)?;

    //         let snippet;
    //         let text;
    //         if completion.is_snippet() {
    //             snippet = Some(Snippet::parse(&completion.new_text).log_err()?);
    //             text = snippet.as_ref().unwrap().text.clone();
    //         } else {
    //             snippet = None;
    //             text = completion.new_text.clone();
    //         };
    //         let selections = self.selections.all::<usize>(cx);
    //         let buffer = buffer_handle.read(cx);
    //         let old_range = completion.old_range.to_offset(buffer);
    //         let old_text = buffer.text_for_range(old_range.clone()).collect::<String>();

    //         let newest_selection = self.selections.newest_anchor();
    //         if newest_selection.start.buffer_id != Some(buffer_handle.read(cx).remote_id()) {
    //             return None;
    //         }

    //         let lookbehind = newest_selection
    //             .start
    //             .text_anchor
    //             .to_offset(buffer)
    //             .saturating_sub(old_range.start);
    //         let lookahead = old_range
    //             .end
    //             .saturating_sub(newest_selection.end.text_anchor.to_offset(buffer));
    //         let mut common_prefix_len = old_text
    //             .bytes()
    //             .zip(text.bytes())
    //             .take_while(|(a, b)| a == b)
    //             .count();

    //         let snapshot = self.buffer.read(cx).snapshot(cx);
    //         let mut range_to_replace: Option<Range<isize>> = None;
    //         let mut ranges = Vec::new();
    //         for selection in &selections {
    //             if snapshot.contains_str_at(selection.start.saturating_sub(lookbehind), &old_text) {
    //                 let start = selection.start.saturating_sub(lookbehind);
    //                 let end = selection.end + lookahead;
    //                 if selection.id == newest_selection.id {
    //                     range_to_replace = Some(
    //                         ((start + common_prefix_len) as isize - selection.start as isize)
    //                             ..(end as isize - selection.start as isize),
    //                     );
    //                 }
    //                 ranges.push(start + common_prefix_len..end);
    //             } else {
    //                 common_prefix_len = 0;
    //                 ranges.clear();
    //                 ranges.extend(selections.iter().map(|s| {
    //                     if s.id == newest_selection.id {
    //                         range_to_replace = Some(
    //                             old_range.start.to_offset_utf16(&snapshot).0 as isize
    //                                 - selection.start as isize
    //                                 ..old_range.end.to_offset_utf16(&snapshot).0 as isize
    //                                     - selection.start as isize,
    //                         );
    //                         old_range.clone()
    //                     } else {
    //                         s.start..s.end
    //                     }
    //                 }));
    //                 break;
    //             }
    //         }
    //         let text = &text[common_prefix_len..];

    //         cx.emit(Event::InputHandled {
    //             utf16_range_to_replace: range_to_replace,
    //             text: text.into(),
    //         });

    //         self.transact(cx, |this, cx| {
    //             if let Some(mut snippet) = snippet {
    //                 snippet.text = text.to_string();
    //                 for tabstop in snippet.tabstops.iter_mut().flatten() {
    //                     tabstop.start -= common_prefix_len as isize;
    //                     tabstop.end -= common_prefix_len as isize;
    //                 }

    //                 this.insert_snippet(&ranges, snippet, cx).log_err();
    //             } else {
    //                 this.buffer.update(cx, |buffer, cx| {
    //                     buffer.edit(
    //                         ranges.iter().map(|range| (range.clone(), text)),
    //                         this.autoindent_mode.clone(),
    //                         cx,
    //                     );
    //                 });
    //             }

    //             this.refresh_copilot_suggestions(true, cx);
    //         });

    //         let project = self.project.clone()?;
    //         let apply_edits = project.update(cx, |project, cx| {
    //             project.apply_additional_edits_for_completion(
    //                 buffer_handle,
    //                 completion.clone(),
    //                 true,
    //                 cx,
    //             )
    //         });
    //         Some(cx.foreground().spawn(async move {
    //             apply_edits.await?;
    //             Ok(())
    //         }))
    //     }

    pub fn toggle_code_actions(&mut self, action: &ToggleCodeActions, cx: &mut ViewContext<Self>) {
        let mut context_menu = self.context_menu.write();
        if matches!(context_menu.as_ref(), Some(ContextMenu::CodeActions(_))) {
            *context_menu = None;
            cx.notify();
            return;
        }
        drop(context_menu);

        let deployed_from_indicator = action.deployed_from_indicator;
        let mut task = self.code_actions_task.take();
        cx.spawn(|this, mut cx| async move {
            while let Some(prev_task) = task {
                prev_task.await;
                task = this.update(&mut cx, |this, _| this.code_actions_task.take())?;
            }

            this.update(&mut cx, |this, cx| {
                if this.focus_handle.is_focused(cx) {
                    if let Some((buffer, actions)) = this.available_code_actions.clone() {
                        this.completion_tasks.clear();
                        this.discard_copilot_suggestion(cx);
                        *this.context_menu.write() =
                            Some(ContextMenu::CodeActions(CodeActionsMenu {
                                buffer,
                                actions,
                                selected_item: Default::default(),
                                scroll_handle: UniformListScrollHandle::default(),
                                deployed_from_indicator,
                            }));
                        cx.notify();
                    }
                }
            })?;

            Ok::<_, anyhow::Error>(())
        })
        .detach_and_log_err(cx);
    }

    pub fn confirm_code_action(
        &mut self,
        action: &ConfirmCodeAction,
        cx: &mut ViewContext<Self>,
    ) -> Option<Task<Result<()>>> {
        let actions_menu = if let ContextMenu::CodeActions(menu) = self.hide_context_menu(cx)? {
            menu
        } else {
            return None;
        };
        let action_ix = action.item_ix.unwrap_or(actions_menu.selected_item);
        let action = actions_menu.actions.get(action_ix)?.clone();
        let title = action.lsp_action.title.clone();
        let buffer = actions_menu.buffer;
        let workspace = self.workspace()?;

        let apply_code_actions = workspace
            .read(cx)
            .project()
            .clone()
            .update(cx, |project, cx| {
                project.apply_code_action(buffer, action, true, cx)
            });
        let workspace = workspace.downgrade();
        Some(cx.spawn(|editor, cx| async move {
            let project_transaction = apply_code_actions.await?;
            Self::open_project_transaction(&editor, workspace, project_transaction, title, cx).await
        }))
    }

    async fn open_project_transaction(
        this: &WeakView<Editor>,
        workspace: WeakView<Workspace>,
        transaction: ProjectTransaction,
        title: String,
        mut cx: AsyncWindowContext,
    ) -> Result<()> {
        let replica_id = this.update(&mut cx, |this, cx| this.replica_id(cx))?;

        let mut entries = transaction.0.into_iter().collect::<Vec<_>>();
        cx.update(|_, cx| {
            entries.sort_unstable_by_key(|(buffer, _)| {
                buffer.read(cx).file().map(|f| f.path().clone())
            });
        })?;

        // If the project transaction's edits are all contained within this editor, then
        // avoid opening a new editor to display them.

        if let Some((buffer, transaction)) = entries.first() {
            if entries.len() == 1 {
                let excerpt = this.update(&mut cx, |editor, cx| {
                    editor
                        .buffer()
                        .read(cx)
                        .excerpt_containing(editor.selections.newest_anchor().head(), cx)
                })?;
                if let Some((_, excerpted_buffer, excerpt_range)) = excerpt {
                    if excerpted_buffer == *buffer {
                        let all_edits_within_excerpt = buffer.read_with(&cx, |buffer, _| {
                            let excerpt_range = excerpt_range.to_offset(buffer);
                            buffer
                                .edited_ranges_for_transaction::<usize>(transaction)
                                .all(|range| {
                                    excerpt_range.start <= range.start
                                        && excerpt_range.end >= range.end
                                })
                        })?;

                        if all_edits_within_excerpt {
                            return Ok(());
                        }
                    }
                }
            }
        } else {
            return Ok(());
        }

        let mut ranges_to_highlight = Vec::new();
        let excerpt_buffer = cx.build_model(|cx| {
            let mut multibuffer = MultiBuffer::new(replica_id).with_title(title);
            for (buffer_handle, transaction) in &entries {
                let buffer = buffer_handle.read(cx);
                ranges_to_highlight.extend(
                    multibuffer.push_excerpts_with_context_lines(
                        buffer_handle.clone(),
                        buffer
                            .edited_ranges_for_transaction::<usize>(transaction)
                            .collect(),
                        1,
                        cx,
                    ),
                );
            }
            multibuffer.push_transaction(entries.iter().map(|(b, t)| (b, t)), cx);
            multibuffer
        })?;

        workspace.update(&mut cx, |workspace, cx| {
            let project = workspace.project().clone();
            let editor =
                cx.build_view(|cx| Editor::for_multibuffer(excerpt_buffer, Some(project), cx));
            workspace.add_item(Box::new(editor.clone()), cx);
            editor.update(cx, |editor, cx| {
                editor.highlight_background::<Self>(
                    ranges_to_highlight,
                    |theme| theme.editor_highlighted_line_background,
                    cx,
                );
            });
        })?;

        Ok(())
    }

    fn refresh_code_actions(&mut self, cx: &mut ViewContext<Self>) -> Option<()> {
        let project = self.project.clone()?;
        let buffer = self.buffer.read(cx);
        let newest_selection = self.selections.newest_anchor().clone();
        let (start_buffer, start) = buffer.text_anchor_for_position(newest_selection.start, cx)?;
        let (end_buffer, end) = buffer.text_anchor_for_position(newest_selection.end, cx)?;
        if start_buffer != end_buffer {
            return None;
        }

        self.code_actions_task = Some(cx.spawn(|this, mut cx| async move {
            cx.background_executor()
                .timer(CODE_ACTIONS_DEBOUNCE_TIMEOUT)
                .await;

            let actions = if let Ok(code_actions) = project.update(&mut cx, |project, cx| {
                project.code_actions(&start_buffer, start..end, cx)
            }) {
                code_actions.await.log_err()
            } else {
                None
            };

            this.update(&mut cx, |this, cx| {
                this.available_code_actions = actions.and_then(|actions| {
                    if actions.is_empty() {
                        None
                    } else {
                        Some((start_buffer, actions.into()))
                    }
                });
                cx.notify();
            })
            .log_err();
        }));
        None
    }

    fn refresh_document_highlights(&mut self, cx: &mut ViewContext<Self>) -> Option<()> {
        if self.pending_rename.is_some() {
            return None;
        }

        let project = self.project.clone()?;
        let buffer = self.buffer.read(cx);
        let newest_selection = self.selections.newest_anchor().clone();
        let cursor_position = newest_selection.head();
        let (cursor_buffer, cursor_buffer_position) =
            buffer.text_anchor_for_position(cursor_position.clone(), cx)?;
        let (tail_buffer, _) = buffer.text_anchor_for_position(newest_selection.tail(), cx)?;
        if cursor_buffer != tail_buffer {
            return None;
        }

        self.document_highlights_task = Some(cx.spawn(|this, mut cx| async move {
            cx.background_executor()
                .timer(DOCUMENT_HIGHLIGHTS_DEBOUNCE_TIMEOUT)
                .await;

            let highlights = if let Some(highlights) = project
                .update(&mut cx, |project, cx| {
                    project.document_highlights(&cursor_buffer, cursor_buffer_position, cx)
                })
                .log_err()
            {
                highlights.await.log_err()
            } else {
                None
            };

            if let Some(highlights) = highlights {
                this.update(&mut cx, |this, cx| {
                    if this.pending_rename.is_some() {
                        return;
                    }

                    let buffer_id = cursor_position.buffer_id;
                    let buffer = this.buffer.read(cx);
                    if !buffer
                        .text_anchor_for_position(cursor_position, cx)
                        .map_or(false, |(buffer, _)| buffer == cursor_buffer)
                    {
                        return;
                    }

                    let cursor_buffer_snapshot = cursor_buffer.read(cx);
                    let mut write_ranges = Vec::new();
                    let mut read_ranges = Vec::new();
                    for highlight in highlights {
                        for (excerpt_id, excerpt_range) in
                            buffer.excerpts_for_buffer(&cursor_buffer, cx)
                        {
                            let start = highlight
                                .range
                                .start
                                .max(&excerpt_range.context.start, cursor_buffer_snapshot);
                            let end = highlight
                                .range
                                .end
                                .min(&excerpt_range.context.end, cursor_buffer_snapshot);
                            if start.cmp(&end, cursor_buffer_snapshot).is_ge() {
                                continue;
                            }

                            let range = Anchor {
                                buffer_id,
                                excerpt_id: excerpt_id.clone(),
                                text_anchor: start,
                            }..Anchor {
                                buffer_id,
                                excerpt_id,
                                text_anchor: end,
                            };
                            if highlight.kind == lsp::DocumentHighlightKind::WRITE {
                                write_ranges.push(range);
                            } else {
                                read_ranges.push(range);
                            }
                        }
                    }

                    this.highlight_background::<DocumentHighlightRead>(
                        read_ranges,
                        |theme| theme.editor_document_highlight_read_background,
                        cx,
                    );
                    this.highlight_background::<DocumentHighlightWrite>(
                        write_ranges,
                        |theme| theme.editor_document_highlight_write_background,
                        cx,
                    );
                    cx.notify();
                })
                .log_err();
            }
        }));
        None
    }

    fn refresh_copilot_suggestions(
        &mut self,
        debounce: bool,
        cx: &mut ViewContext<Self>,
    ) -> Option<()> {
        let copilot = Copilot::global(cx)?;
        if self.mode != EditorMode::Full || !copilot.read(cx).status().is_authorized() {
            self.clear_copilot_suggestions(cx);
            return None;
        }
        self.update_visible_copilot_suggestion(cx);

        let snapshot = self.buffer.read(cx).snapshot(cx);
        let cursor = self.selections.newest_anchor().head();
        if !self.is_copilot_enabled_at(cursor, &snapshot, cx) {
            self.clear_copilot_suggestions(cx);
            return None;
        }

        let (buffer, buffer_position) =
            self.buffer.read(cx).text_anchor_for_position(cursor, cx)?;
        self.copilot_state.pending_refresh = cx.spawn(|this, mut cx| async move {
            if debounce {
                cx.background_executor()
                    .timer(COPILOT_DEBOUNCE_TIMEOUT)
                    .await;
            }

            let completions = copilot
                .update(&mut cx, |copilot, cx| {
                    copilot.completions(&buffer, buffer_position, cx)
                })
                .log_err()
                .unwrap_or(Task::ready(Ok(Vec::new())))
                .await
                .log_err()
                .into_iter()
                .flatten()
                .collect_vec();

            this.update(&mut cx, |this, cx| {
                if !completions.is_empty() {
                    this.copilot_state.cycled = false;
                    this.copilot_state.pending_cycling_refresh = Task::ready(None);
                    this.copilot_state.completions.clear();
                    this.copilot_state.active_completion_index = 0;
                    this.copilot_state.excerpt_id = Some(cursor.excerpt_id);
                    for completion in completions {
                        this.copilot_state.push_completion(completion);
                    }
                    this.update_visible_copilot_suggestion(cx);
                }
            })
            .log_err()?;
            Some(())
        });

        Some(())
    }

    fn cycle_copilot_suggestions(
        &mut self,
        direction: Direction,
        cx: &mut ViewContext<Self>,
    ) -> Option<()> {
        let copilot = Copilot::global(cx)?;
        if self.mode != EditorMode::Full || !copilot.read(cx).status().is_authorized() {
            return None;
        }

        if self.copilot_state.cycled {
            self.copilot_state.cycle_completions(direction);
            self.update_visible_copilot_suggestion(cx);
        } else {
            let cursor = self.selections.newest_anchor().head();
            let (buffer, buffer_position) =
                self.buffer.read(cx).text_anchor_for_position(cursor, cx)?;
            self.copilot_state.pending_cycling_refresh = cx.spawn(|this, mut cx| async move {
                let completions = copilot
                    .update(&mut cx, |copilot, cx| {
                        copilot.completions_cycling(&buffer, buffer_position, cx)
                    })
                    .log_err()?
                    .await;

                this.update(&mut cx, |this, cx| {
                    this.copilot_state.cycled = true;
                    for completion in completions.log_err().into_iter().flatten() {
                        this.copilot_state.push_completion(completion);
                    }
                    this.copilot_state.cycle_completions(direction);
                    this.update_visible_copilot_suggestion(cx);
                })
                .log_err()?;

                Some(())
            });
        }

        Some(())
    }

    fn copilot_suggest(&mut self, _: &copilot::Suggest, cx: &mut ViewContext<Self>) {
        if !self.has_active_copilot_suggestion(cx) {
            self.refresh_copilot_suggestions(false, cx);
            return;
        }

        self.update_visible_copilot_suggestion(cx);
    }

    fn next_copilot_suggestion(&mut self, _: &copilot::NextSuggestion, cx: &mut ViewContext<Self>) {
        if self.has_active_copilot_suggestion(cx) {
            self.cycle_copilot_suggestions(Direction::Next, cx);
        } else {
            let is_copilot_disabled = self.refresh_copilot_suggestions(false, cx).is_none();
            if is_copilot_disabled {
                cx.propagate();
            }
        }
    }

    fn previous_copilot_suggestion(
        &mut self,
        _: &copilot::PreviousSuggestion,
        cx: &mut ViewContext<Self>,
    ) {
        if self.has_active_copilot_suggestion(cx) {
            self.cycle_copilot_suggestions(Direction::Prev, cx);
        } else {
            let is_copilot_disabled = self.refresh_copilot_suggestions(false, cx).is_none();
            if is_copilot_disabled {
                cx.propagate();
            }
        }
    }

    fn accept_copilot_suggestion(&mut self, cx: &mut ViewContext<Self>) -> bool {
        if let Some(suggestion) = self.take_active_copilot_suggestion(cx) {
            if let Some((copilot, completion)) =
                Copilot::global(cx).zip(self.copilot_state.active_completion())
            {
                copilot
                    .update(cx, |copilot, cx| copilot.accept_completion(completion, cx))
                    .detach_and_log_err(cx);

                self.report_copilot_event(Some(completion.uuid.clone()), true, cx)
            }
            cx.emit(Event::InputHandled {
                utf16_range_to_replace: None,
                text: suggestion.text.to_string().into(),
            });
            self.insert_with_autoindent_mode(&suggestion.text.to_string(), None, cx);
            cx.notify();
            true
        } else {
            false
        }
    }

    fn discard_copilot_suggestion(&mut self, cx: &mut ViewContext<Self>) -> bool {
        if let Some(suggestion) = self.take_active_copilot_suggestion(cx) {
            if let Some(copilot) = Copilot::global(cx) {
                copilot
                    .update(cx, |copilot, cx| {
                        copilot.discard_completions(&self.copilot_state.completions, cx)
                    })
                    .detach_and_log_err(cx);

                self.report_copilot_event(None, false, cx)
            }

            self.display_map.update(cx, |map, cx| {
                map.splice_inlays(vec![suggestion.id], Vec::new(), cx)
            });
            cx.notify();
            true
        } else {
            false
        }
    }

    fn is_copilot_enabled_at(
        &self,
        location: Anchor,
        snapshot: &MultiBufferSnapshot,
        cx: &mut ViewContext<Self>,
    ) -> bool {
        let file = snapshot.file_at(location);
        let language = snapshot.language_at(location);
        let settings = all_language_settings(file, cx);
        settings.copilot_enabled(language, file.map(|f| f.path().as_ref()))
    }

    fn has_active_copilot_suggestion(&self, cx: &AppContext) -> bool {
        if let Some(suggestion) = self.copilot_state.suggestion.as_ref() {
            let buffer = self.buffer.read(cx).read(cx);
            suggestion.position.is_valid(&buffer)
        } else {
            false
        }
    }

    fn take_active_copilot_suggestion(&mut self, cx: &mut ViewContext<Self>) -> Option<Inlay> {
        let suggestion = self.copilot_state.suggestion.take()?;
        self.display_map.update(cx, |map, cx| {
            map.splice_inlays(vec![suggestion.id], Default::default(), cx);
        });
        let buffer = self.buffer.read(cx).read(cx);

        if suggestion.position.is_valid(&buffer) {
            Some(suggestion)
        } else {
            None
        }
    }

    fn update_visible_copilot_suggestion(&mut self, cx: &mut ViewContext<Self>) {
        let snapshot = self.buffer.read(cx).snapshot(cx);
        let selection = self.selections.newest_anchor();
        let cursor = selection.head();

        if self.context_menu.read().is_some()
            || !self.completion_tasks.is_empty()
            || selection.start != selection.end
        {
            self.discard_copilot_suggestion(cx);
        } else if let Some(text) = self
            .copilot_state
            .text_for_active_completion(cursor, &snapshot)
        {
            let text = Rope::from(text);
            let mut to_remove = Vec::new();
            if let Some(suggestion) = self.copilot_state.suggestion.take() {
                to_remove.push(suggestion.id);
            }

            let suggestion_inlay =
                Inlay::suggestion(post_inc(&mut self.next_inlay_id), cursor, text);
            self.copilot_state.suggestion = Some(suggestion_inlay.clone());
            self.display_map.update(cx, move |map, cx| {
                map.splice_inlays(to_remove, vec![suggestion_inlay], cx)
            });
            cx.notify();
        } else {
            self.discard_copilot_suggestion(cx);
        }
    }

    fn clear_copilot_suggestions(&mut self, cx: &mut ViewContext<Self>) {
        self.copilot_state = Default::default();
        self.discard_copilot_suggestion(cx);
    }

    pub fn render_code_actions_indicator(
        &self,
        style: &EditorStyle,
        is_active: bool,
        cx: &mut ViewContext<Self>,
    ) -> Option<AnyElement<Self>> {
        if self.available_code_actions.is_some() {
            Some(
                IconButton::new("code_actions_indicator", ui::Icon::Bolt)
                    .on_click(|editor: &mut Editor, cx| {
                        editor.toggle_code_actions(
                            &ToggleCodeActions {
                                deployed_from_indicator: true,
                            },
                            cx,
                        );
                    })
                    .render(),
            )
        } else {
            None
        }
    }

    //     pub fn render_fold_indicators(
    //         &self,
    //         fold_data: Vec<Option<(FoldStatus, u32, bool)>>,
    //         style: &EditorStyle,
    //         gutter_hovered: bool,
    //         line_height: f32,
    //         gutter_margin: f32,
    //         cx: &mut ViewContext<Self>,
    //     ) -> Vec<Option<AnyElement<Self>>> {
    //         enum FoldIndicators {}

    //         let style = style.folds.clone();

    //         fold_data
    //             .iter()
    //             .enumerate()
    //             .map(|(ix, fold_data)| {
    //                 fold_data
    //                     .map(|(fold_status, buffer_row, active)| {
    //                         (active || gutter_hovered || fold_status == FoldStatus::Folded).then(|| {
    //                             MouseEventHandler::new::<FoldIndicators, _>(
    //                                 ix as usize,
    //                                 cx,
    //                                 |mouse_state, _| {
    //                                     Svg::new(match fold_status {
    //                                         FoldStatus::Folded => style.folded_icon.clone(),
    //                                         FoldStatus::Foldable => style.foldable_icon.clone(),
    //                                     })
    //                                     .with_color(
    //                                         style
    //                                             .indicator
    //                                             .in_state(fold_status == FoldStatus::Folded)
    //                                             .style_for(mouse_state)
    //                                             .color,
    //                                     )
    //                                     .constrained()
    //                                     .with_width(gutter_margin * style.icon_margin_scale)
    //                                     .aligned()
    //                                     .constrained()
    //                                     .with_height(line_height)
    //                                     .with_width(gutter_margin)
    //                                     .aligned()
    //                                 },
    //                             )
    //                             .with_cursor_style(CursorStyle::PointingHand)
    //                             .with_padding(Padding::uniform(3.))
    //                             .on_click(MouseButton::Left, {
    //                                 move |_, editor, cx| match fold_status {
    //                                     FoldStatus::Folded => {
    //                                         editor.unfold_at(&UnfoldAt { buffer_row }, cx);
    //                                     }
    //                                     FoldStatus::Foldable => {
    //                                         editor.fold_at(&FoldAt { buffer_row }, cx);
    //                                     }
    //                                 }
    //                             })
    //                             .into_any()
    //                         })
    //                     })
    //                     .flatten()
    //             })
    //             .collect()
    //     }

    pub fn context_menu_visible(&self) -> bool {
        self.context_menu
            .read()
            .as_ref()
            .map_or(false, |menu| menu.visible())
    }

    pub fn render_context_menu(
        &self,
        cursor_position: DisplayPoint,
        style: &EditorStyle,
        cx: &mut ViewContext<Editor>,
    ) -> Option<(DisplayPoint, AnyElement<Editor>)> {
        self.context_menu.read().as_ref().map(|menu| {
            menu.render(
                cursor_position,
                style,
                self.workspace.as_ref().map(|(w, _)| w.clone()),
                cx,
            )
        })
    }

    fn hide_context_menu(&mut self, cx: &mut ViewContext<Self>) -> Option<ContextMenu> {
        cx.notify();
        self.completion_tasks.clear();
        let context_menu = self.context_menu.write().take();
        if context_menu.is_some() {
            self.update_visible_copilot_suggestion(cx);
        }
        context_menu
    }

    pub fn insert_snippet(
        &mut self,
        insertion_ranges: &[Range<usize>],
        snippet: Snippet,
        cx: &mut ViewContext<Self>,
    ) -> Result<()> {
        let tabstops = self.buffer.update(cx, |buffer, cx| {
            let snippet_text: Arc<str> = snippet.text.clone().into();
            buffer.edit(
                insertion_ranges
                    .iter()
                    .cloned()
                    .map(|range| (range, snippet_text.clone())),
                Some(AutoindentMode::EachLine),
                cx,
            );

            let snapshot = &*buffer.read(cx);
            let snippet = &snippet;
            snippet
                .tabstops
                .iter()
                .map(|tabstop| {
                    let mut tabstop_ranges = tabstop
                        .iter()
                        .flat_map(|tabstop_range| {
                            let mut delta = 0_isize;
                            insertion_ranges.iter().map(move |insertion_range| {
                                let insertion_start = insertion_range.start as isize + delta;
                                delta +=
                                    snippet.text.len() as isize - insertion_range.len() as isize;

                                let start = snapshot.anchor_before(
                                    (insertion_start + tabstop_range.start) as usize,
                                );
                                let end = snapshot
                                    .anchor_after((insertion_start + tabstop_range.end) as usize);
                                start..end
                            })
                        })
                        .collect::<Vec<_>>();
                    tabstop_ranges.sort_unstable_by(|a, b| a.start.cmp(&b.start, snapshot));
                    tabstop_ranges
                })
                .collect::<Vec<_>>()
        });

        if let Some(tabstop) = tabstops.first() {
            self.change_selections(Some(Autoscroll::fit()), cx, |s| {
                s.select_ranges(tabstop.iter().cloned());
            });
            self.snippet_stack.push(SnippetState {
                active_index: 0,
                ranges: tabstops,
            });
        }

        Ok(())
    }

    pub fn move_to_next_snippet_tabstop(&mut self, cx: &mut ViewContext<Self>) -> bool {
        self.move_to_snippet_tabstop(Bias::Right, cx)
    }

    pub fn move_to_prev_snippet_tabstop(&mut self, cx: &mut ViewContext<Self>) -> bool {
        self.move_to_snippet_tabstop(Bias::Left, cx)
    }

    pub fn move_to_snippet_tabstop(&mut self, bias: Bias, cx: &mut ViewContext<Self>) -> bool {
        if let Some(mut snippet) = self.snippet_stack.pop() {
            match bias {
                Bias::Left => {
                    if snippet.active_index > 0 {
                        snippet.active_index -= 1;
                    } else {
                        self.snippet_stack.push(snippet);
                        return false;
                    }
                }
                Bias::Right => {
                    if snippet.active_index + 1 < snippet.ranges.len() {
                        snippet.active_index += 1;
                    } else {
                        self.snippet_stack.push(snippet);
                        return false;
                    }
                }
            }
            if let Some(current_ranges) = snippet.ranges.get(snippet.active_index) {
                self.change_selections(Some(Autoscroll::fit()), cx, |s| {
                    s.select_anchor_ranges(current_ranges.iter().cloned())
                });
                // If snippet state is not at the last tabstop, push it back on the stack
                if snippet.active_index + 1 < snippet.ranges.len() {
                    self.snippet_stack.push(snippet);
                }
                return true;
            }
        }

        false
    }

    pub fn clear(&mut self, cx: &mut ViewContext<Self>) {
        self.transact(cx, |this, cx| {
            this.select_all(&SelectAll, cx);
            this.insert("", cx);
        });
    }

    pub fn backspace(&mut self, _: &Backspace, cx: &mut ViewContext<Self>) {
        self.transact(cx, |this, cx| {
            this.select_autoclose_pair(cx);
            let mut selections = this.selections.all::<Point>(cx);
            if !this.selections.line_mode {
                let display_map = this.display_map.update(cx, |map, cx| map.snapshot(cx));
                for selection in &mut selections {
                    if selection.is_empty() {
                        let old_head = selection.head();
                        let mut new_head =
                            movement::left(&display_map, old_head.to_display_point(&display_map))
                                .to_point(&display_map);
                        if let Some((buffer, line_buffer_range)) = display_map
                            .buffer_snapshot
                            .buffer_line_for_row(old_head.row)
                        {
                            let indent_size =
                                buffer.indent_size_for_line(line_buffer_range.start.row);
                            let indent_len = match indent_size.kind {
                                IndentKind::Space => {
                                    buffer.settings_at(line_buffer_range.start, cx).tab_size
                                }
                                IndentKind::Tab => NonZeroU32::new(1).unwrap(),
                            };
                            if old_head.column <= indent_size.len && old_head.column > 0 {
                                let indent_len = indent_len.get();
                                new_head = cmp::min(
                                    new_head,
                                    Point::new(
                                        old_head.row,
                                        ((old_head.column - 1) / indent_len) * indent_len,
                                    ),
                                );
                            }
                        }

                        selection.set_head(new_head, SelectionGoal::None);
                    }
                }
            }

            this.change_selections(Some(Autoscroll::fit()), cx, |s| s.select(selections));
            this.insert("", cx);
            this.refresh_copilot_suggestions(true, cx);
        });
    }

    pub fn delete(&mut self, _: &Delete, cx: &mut ViewContext<Self>) {
        self.transact(cx, |this, cx| {
            this.change_selections(Some(Autoscroll::fit()), cx, |s| {
                let line_mode = s.line_mode;
                s.move_with(|map, selection| {
                    if selection.is_empty() && !line_mode {
                        let cursor = movement::right(map, selection.head());
                        selection.end = cursor;
                        selection.reversed = true;
                        selection.goal = SelectionGoal::None;
                    }
                })
            });
            this.insert("", cx);
            this.refresh_copilot_suggestions(true, cx);
        });
    }

    pub fn tab_prev(&mut self, _: &TabPrev, cx: &mut ViewContext<Self>) {
        if self.move_to_prev_snippet_tabstop(cx) {
            return;
        }

        self.outdent(&Outdent, cx);
    }

    pub fn tab(&mut self, _: &Tab, cx: &mut ViewContext<Self>) {
        if self.move_to_next_snippet_tabstop(cx) {
            return;
        }

        let mut selections = self.selections.all_adjusted(cx);
        let buffer = self.buffer.read(cx);
        let snapshot = buffer.snapshot(cx);
        let rows_iter = selections.iter().map(|s| s.head().row);
        let suggested_indents = snapshot.suggested_indents(rows_iter, cx);

        let mut edits = Vec::new();
        let mut prev_edited_row = 0;
        let mut row_delta = 0;
        for selection in &mut selections {
            if selection.start.row != prev_edited_row {
                row_delta = 0;
            }
            prev_edited_row = selection.end.row;

            // If the selection is non-empty, then increase the indentation of the selected lines.
            if !selection.is_empty() {
                row_delta =
                    Self::indent_selection(buffer, &snapshot, selection, &mut edits, row_delta, cx);
                continue;
            }

            // If the selection is empty and the cursor is in the leading whitespace before the
            // suggested indentation, then auto-indent the line.
            let cursor = selection.head();
            let current_indent = snapshot.indent_size_for_line(cursor.row);
            if let Some(suggested_indent) = suggested_indents.get(&cursor.row).copied() {
                if cursor.column < suggested_indent.len
                    && cursor.column <= current_indent.len
                    && current_indent.len <= suggested_indent.len
                {
                    selection.start = Point::new(cursor.row, suggested_indent.len);
                    selection.end = selection.start;
                    if row_delta == 0 {
                        edits.extend(Buffer::edit_for_indent_size_adjustment(
                            cursor.row,
                            current_indent,
                            suggested_indent,
                        ));
                        row_delta = suggested_indent.len - current_indent.len;
                    }
                    continue;
                }
            }

            // Accept copilot suggestion if there is only one selection and the cursor is not
            // in the leading whitespace.
            if self.selections.count() == 1
                && cursor.column >= current_indent.len
                && self.has_active_copilot_suggestion(cx)
            {
                self.accept_copilot_suggestion(cx);
                return;
            }

            // Otherwise, insert a hard or soft tab.
            let settings = buffer.settings_at(cursor, cx);
            let tab_size = if settings.hard_tabs {
                IndentSize::tab()
            } else {
                let tab_size = settings.tab_size.get();
                let char_column = snapshot
                    .text_for_range(Point::new(cursor.row, 0)..cursor)
                    .flat_map(str::chars)
                    .count()
                    + row_delta as usize;
                let chars_to_next_tab_stop = tab_size - (char_column as u32 % tab_size);
                IndentSize::spaces(chars_to_next_tab_stop)
            };
            selection.start = Point::new(cursor.row, cursor.column + row_delta + tab_size.len);
            selection.end = selection.start;
            edits.push((cursor..cursor, tab_size.chars().collect::<String>()));
            row_delta += tab_size.len;
        }

        self.transact(cx, |this, cx| {
            this.buffer.update(cx, |b, cx| b.edit(edits, None, cx));
            this.change_selections(Some(Autoscroll::fit()), cx, |s| s.select(selections));
            this.refresh_copilot_suggestions(true, cx);
        });
    }

    pub fn indent(&mut self, _: &Indent, cx: &mut ViewContext<Self>) {
        let mut selections = self.selections.all::<Point>(cx);
        let mut prev_edited_row = 0;
        let mut row_delta = 0;
        let mut edits = Vec::new();
        let buffer = self.buffer.read(cx);
        let snapshot = buffer.snapshot(cx);
        for selection in &mut selections {
            if selection.start.row != prev_edited_row {
                row_delta = 0;
            }
            prev_edited_row = selection.end.row;

            row_delta =
                Self::indent_selection(buffer, &snapshot, selection, &mut edits, row_delta, cx);
        }

        self.transact(cx, |this, cx| {
            this.buffer.update(cx, |b, cx| b.edit(edits, None, cx));
            this.change_selections(Some(Autoscroll::fit()), cx, |s| s.select(selections));
        });
    }

    fn indent_selection(
        buffer: &MultiBuffer,
        snapshot: &MultiBufferSnapshot,
        selection: &mut Selection<Point>,
        edits: &mut Vec<(Range<Point>, String)>,
        delta_for_start_row: u32,
        cx: &AppContext,
    ) -> u32 {
        let settings = buffer.settings_at(selection.start, cx);
        let tab_size = settings.tab_size.get();
        let indent_kind = if settings.hard_tabs {
            IndentKind::Tab
        } else {
            IndentKind::Space
        };
        let mut start_row = selection.start.row;
        let mut end_row = selection.end.row + 1;

        // If a selection ends at the beginning of a line, don't indent
        // that last line.
        if selection.end.column == 0 {
            end_row -= 1;
        }

        // Avoid re-indenting a row that has already been indented by a
        // previous selection, but still update this selection's column
        // to reflect that indentation.
        if delta_for_start_row > 0 {
            start_row += 1;
            selection.start.column += delta_for_start_row;
            if selection.end.row == selection.start.row {
                selection.end.column += delta_for_start_row;
            }
        }

        let mut delta_for_end_row = 0;
        for row in start_row..end_row {
            let current_indent = snapshot.indent_size_for_line(row);
            let indent_delta = match (current_indent.kind, indent_kind) {
                (IndentKind::Space, IndentKind::Space) => {
                    let columns_to_next_tab_stop = tab_size - (current_indent.len % tab_size);
                    IndentSize::spaces(columns_to_next_tab_stop)
                }
                (IndentKind::Tab, IndentKind::Space) => IndentSize::spaces(tab_size),
                (_, IndentKind::Tab) => IndentSize::tab(),
            };

            let row_start = Point::new(row, 0);
            edits.push((
                row_start..row_start,
                indent_delta.chars().collect::<String>(),
            ));

            // Update this selection's endpoints to reflect the indentation.
            if row == selection.start.row {
                selection.start.column += indent_delta.len;
            }
            if row == selection.end.row {
                selection.end.column += indent_delta.len;
                delta_for_end_row = indent_delta.len;
            }
        }

        if selection.start.row == selection.end.row {
            delta_for_start_row + delta_for_end_row
        } else {
            delta_for_end_row
        }
    }

    pub fn outdent(&mut self, _: &Outdent, cx: &mut ViewContext<Self>) {
        let display_map = self.display_map.update(cx, |map, cx| map.snapshot(cx));
        let selections = self.selections.all::<Point>(cx);
        let mut deletion_ranges = Vec::new();
        let mut last_outdent = None;
        {
            let buffer = self.buffer.read(cx);
            let snapshot = buffer.snapshot(cx);
            for selection in &selections {
                let settings = buffer.settings_at(selection.start, cx);
                let tab_size = settings.tab_size.get();
                let mut rows = selection.spanned_rows(false, &display_map);

                // Avoid re-outdenting a row that has already been outdented by a
                // previous selection.
                if let Some(last_row) = last_outdent {
                    if last_row == rows.start {
                        rows.start += 1;
                    }
                }

                for row in rows {
                    let indent_size = snapshot.indent_size_for_line(row);
                    if indent_size.len > 0 {
                        let deletion_len = match indent_size.kind {
                            IndentKind::Space => {
                                let columns_to_prev_tab_stop = indent_size.len % tab_size;
                                if columns_to_prev_tab_stop == 0 {
                                    tab_size
                                } else {
                                    columns_to_prev_tab_stop
                                }
                            }
                            IndentKind::Tab => 1,
                        };
                        deletion_ranges.push(Point::new(row, 0)..Point::new(row, deletion_len));
                        last_outdent = Some(row);
                    }
                }
            }
        }

        self.transact(cx, |this, cx| {
            this.buffer.update(cx, |buffer, cx| {
                let empty_str: Arc<str> = "".into();
                buffer.edit(
                    deletion_ranges
                        .into_iter()
                        .map(|range| (range, empty_str.clone())),
                    None,
                    cx,
                );
            });
            let selections = this.selections.all::<usize>(cx);
            this.change_selections(Some(Autoscroll::fit()), cx, |s| s.select(selections));
        });
    }

    pub fn delete_line(&mut self, _: &DeleteLine, cx: &mut ViewContext<Self>) {
        let display_map = self.display_map.update(cx, |map, cx| map.snapshot(cx));
        let selections = self.selections.all::<Point>(cx);

        let mut new_cursors = Vec::new();
        let mut edit_ranges = Vec::new();
        let mut selections = selections.iter().peekable();
        while let Some(selection) = selections.next() {
            let mut rows = selection.spanned_rows(false, &display_map);
            let goal_display_column = selection.head().to_display_point(&display_map).column();

            // Accumulate contiguous regions of rows that we want to delete.
            while let Some(next_selection) = selections.peek() {
                let next_rows = next_selection.spanned_rows(false, &display_map);
                if next_rows.start <= rows.end {
                    rows.end = next_rows.end;
                    selections.next().unwrap();
                } else {
                    break;
                }
            }

            let buffer = &display_map.buffer_snapshot;
            let mut edit_start = Point::new(rows.start, 0).to_offset(buffer);
            let edit_end;
            let cursor_buffer_row;
            if buffer.max_point().row >= rows.end {
                // If there's a line after the range, delete the \n from the end of the row range
                // and position the cursor on the next line.
                edit_end = Point::new(rows.end, 0).to_offset(buffer);
                cursor_buffer_row = rows.end;
            } else {
                // If there isn't a line after the range, delete the \n from the line before the
                // start of the row range and position the cursor there.
                edit_start = edit_start.saturating_sub(1);
                edit_end = buffer.len();
                cursor_buffer_row = rows.start.saturating_sub(1);
            }

            let mut cursor = Point::new(cursor_buffer_row, 0).to_display_point(&display_map);
            *cursor.column_mut() =
                cmp::min(goal_display_column, display_map.line_len(cursor.row()));

            new_cursors.push((
                selection.id,
                buffer.anchor_after(cursor.to_point(&display_map)),
            ));
            edit_ranges.push(edit_start..edit_end);
        }

        self.transact(cx, |this, cx| {
            let buffer = this.buffer.update(cx, |buffer, cx| {
                let empty_str: Arc<str> = "".into();
                buffer.edit(
                    edit_ranges
                        .into_iter()
                        .map(|range| (range, empty_str.clone())),
                    None,
                    cx,
                );
                buffer.snapshot(cx)
            });
            let new_selections = new_cursors
                .into_iter()
                .map(|(id, cursor)| {
                    let cursor = cursor.to_point(&buffer);
                    Selection {
                        id,
                        start: cursor,
                        end: cursor,
                        reversed: false,
                        goal: SelectionGoal::None,
                    }
                })
                .collect();

            this.change_selections(Some(Autoscroll::fit()), cx, |s| {
                s.select(new_selections);
            });
        });
    }

    pub fn join_lines(&mut self, _: &JoinLines, cx: &mut ViewContext<Self>) {
        let mut row_ranges = Vec::<Range<u32>>::new();
        for selection in self.selections.all::<Point>(cx) {
            let start = selection.start.row;
            let end = if selection.start.row == selection.end.row {
                selection.start.row + 1
            } else {
                selection.end.row
            };

            if let Some(last_row_range) = row_ranges.last_mut() {
                if start <= last_row_range.end {
                    last_row_range.end = end;
                    continue;
                }
            }
            row_ranges.push(start..end);
        }

        let snapshot = self.buffer.read(cx).snapshot(cx);
        let mut cursor_positions = Vec::new();
        for row_range in &row_ranges {
            let anchor = snapshot.anchor_before(Point::new(
                row_range.end - 1,
                snapshot.line_len(row_range.end - 1),
            ));
            cursor_positions.push(anchor.clone()..anchor);
        }

        self.transact(cx, |this, cx| {
            for row_range in row_ranges.into_iter().rev() {
                for row in row_range.rev() {
                    let end_of_line = Point::new(row, snapshot.line_len(row));
                    let indent = snapshot.indent_size_for_line(row + 1);
                    let start_of_next_line = Point::new(row + 1, indent.len);

                    let replace = if snapshot.line_len(row + 1) > indent.len {
                        " "
                    } else {
                        ""
                    };

                    this.buffer.update(cx, |buffer, cx| {
                        buffer.edit([(end_of_line..start_of_next_line, replace)], None, cx)
                    });
                }
            }

            this.change_selections(Some(Autoscroll::fit()), cx, |s| {
                s.select_anchor_ranges(cursor_positions)
            });
        });
    }

    pub fn sort_lines_case_sensitive(
        &mut self,
        _: &SortLinesCaseSensitive,
        cx: &mut ViewContext<Self>,
    ) {
        self.manipulate_lines(cx, |lines| lines.sort())
    }

    pub fn sort_lines_case_insensitive(
        &mut self,
        _: &SortLinesCaseInsensitive,
        cx: &mut ViewContext<Self>,
    ) {
        self.manipulate_lines(cx, |lines| lines.sort_by_key(|line| line.to_lowercase()))
    }

    pub fn reverse_lines(&mut self, _: &ReverseLines, cx: &mut ViewContext<Self>) {
        self.manipulate_lines(cx, |lines| lines.reverse())
    }

    pub fn shuffle_lines(&mut self, _: &ShuffleLines, cx: &mut ViewContext<Self>) {
        self.manipulate_lines(cx, |lines| lines.shuffle(&mut thread_rng()))
    }

    fn manipulate_lines<Fn>(&mut self, cx: &mut ViewContext<Self>, mut callback: Fn)
    where
        Fn: FnMut(&mut [&str]),
    {
        let display_map = self.display_map.update(cx, |map, cx| map.snapshot(cx));
        let buffer = self.buffer.read(cx).snapshot(cx);

        let mut edits = Vec::new();

        let selections = self.selections.all::<Point>(cx);
        let mut selections = selections.iter().peekable();
        let mut contiguous_row_selections = Vec::new();
        let mut new_selections = Vec::new();

        while let Some(selection) = selections.next() {
            let (start_row, end_row) = consume_contiguous_rows(
                &mut contiguous_row_selections,
                selection,
                &display_map,
                &mut selections,
            );

            let start_point = Point::new(start_row, 0);
            let end_point = Point::new(end_row - 1, buffer.line_len(end_row - 1));
            let text = buffer
                .text_for_range(start_point..end_point)
                .collect::<String>();
            let mut lines = text.split("\n").collect_vec();

            let lines_len = lines.len();
            callback(&mut lines);

            // This is a current limitation with selections.
            // If we wanted to support removing or adding lines, we'd need to fix the logic associated with selections.
            debug_assert!(
                lines.len() == lines_len,
                "callback should not change the number of lines"
            );

            edits.push((start_point..end_point, lines.join("\n")));
            let start_anchor = buffer.anchor_after(start_point);
            let end_anchor = buffer.anchor_before(end_point);

            // Make selection and push
            new_selections.push(Selection {
                id: selection.id,
                start: start_anchor.to_offset(&buffer),
                end: end_anchor.to_offset(&buffer),
                goal: SelectionGoal::None,
                reversed: selection.reversed,
            });
        }

        self.transact(cx, |this, cx| {
            this.buffer.update(cx, |buffer, cx| {
                buffer.edit(edits, None, cx);
            });

            this.change_selections(Some(Autoscroll::fit()), cx, |s| {
                s.select(new_selections);
            });

            this.request_autoscroll(Autoscroll::fit(), cx);
        });
    }

    pub fn convert_to_upper_case(&mut self, _: &ConvertToUpperCase, cx: &mut ViewContext<Self>) {
        self.manipulate_text(cx, |text| text.to_uppercase())
    }

    pub fn convert_to_lower_case(&mut self, _: &ConvertToLowerCase, cx: &mut ViewContext<Self>) {
        self.manipulate_text(cx, |text| text.to_lowercase())
    }

    pub fn convert_to_title_case(&mut self, _: &ConvertToTitleCase, cx: &mut ViewContext<Self>) {
        self.manipulate_text(cx, |text| {
            // Hack to get around the fact that to_case crate doesn't support '\n' as a word boundary
            // https://github.com/rutrum/convert-case/issues/16
            text.split("\n")
                .map(|line| line.to_case(Case::Title))
                .join("\n")
        })
    }

    pub fn convert_to_snake_case(&mut self, _: &ConvertToSnakeCase, cx: &mut ViewContext<Self>) {
        self.manipulate_text(cx, |text| text.to_case(Case::Snake))
    }

    pub fn convert_to_kebab_case(&mut self, _: &ConvertToKebabCase, cx: &mut ViewContext<Self>) {
        self.manipulate_text(cx, |text| text.to_case(Case::Kebab))
    }

    pub fn convert_to_upper_camel_case(
        &mut self,
        _: &ConvertToUpperCamelCase,
        cx: &mut ViewContext<Self>,
    ) {
        self.manipulate_text(cx, |text| {
            // Hack to get around the fact that to_case crate doesn't support '\n' as a word boundary
            // https://github.com/rutrum/convert-case/issues/16
            text.split("\n")
                .map(|line| line.to_case(Case::UpperCamel))
                .join("\n")
        })
    }

    pub fn convert_to_lower_camel_case(
        &mut self,
        _: &ConvertToLowerCamelCase,
        cx: &mut ViewContext<Self>,
    ) {
        self.manipulate_text(cx, |text| text.to_case(Case::Camel))
    }

    fn manipulate_text<Fn>(&mut self, cx: &mut ViewContext<Self>, mut callback: Fn)
    where
        Fn: FnMut(&str) -> String,
    {
        let display_map = self.display_map.update(cx, |map, cx| map.snapshot(cx));
        let buffer = self.buffer.read(cx).snapshot(cx);

        let mut new_selections = Vec::new();
        let mut edits = Vec::new();
        let mut selection_adjustment = 0i32;

        for selection in self.selections.all::<usize>(cx) {
            let selection_is_empty = selection.is_empty();

            let (start, end) = if selection_is_empty {
                let word_range = movement::surrounding_word(
                    &display_map,
                    selection.start.to_display_point(&display_map),
                );
                let start = word_range.start.to_offset(&display_map, Bias::Left);
                let end = word_range.end.to_offset(&display_map, Bias::Left);
                (start, end)
            } else {
                (selection.start, selection.end)
            };

            let text = buffer.text_for_range(start..end).collect::<String>();
            let old_length = text.len() as i32;
            let text = callback(&text);

            new_selections.push(Selection {
                start: (start as i32 - selection_adjustment) as usize,
                end: ((start + text.len()) as i32 - selection_adjustment) as usize,
                goal: SelectionGoal::None,
                ..selection
            });

            selection_adjustment += old_length - text.len() as i32;

            edits.push((start..end, text));
        }

        self.transact(cx, |this, cx| {
            this.buffer.update(cx, |buffer, cx| {
                buffer.edit(edits, None, cx);
            });

            this.change_selections(Some(Autoscroll::fit()), cx, |s| {
                s.select(new_selections);
            });

            this.request_autoscroll(Autoscroll::fit(), cx);
        });
    }

    pub fn duplicate_line(&mut self, _: &DuplicateLine, cx: &mut ViewContext<Self>) {
        let display_map = self.display_map.update(cx, |map, cx| map.snapshot(cx));
        let buffer = &display_map.buffer_snapshot;
        let selections = self.selections.all::<Point>(cx);

        let mut edits = Vec::new();
        let mut selections_iter = selections.iter().peekable();
        while let Some(selection) = selections_iter.next() {
            // Avoid duplicating the same lines twice.
            let mut rows = selection.spanned_rows(false, &display_map);

            while let Some(next_selection) = selections_iter.peek() {
                let next_rows = next_selection.spanned_rows(false, &display_map);
                if next_rows.start < rows.end {
                    rows.end = next_rows.end;
                    selections_iter.next().unwrap();
                } else {
                    break;
                }
            }

            // Copy the text from the selected row region and splice it at the start of the region.
            let start = Point::new(rows.start, 0);
            let end = Point::new(rows.end - 1, buffer.line_len(rows.end - 1));
            let text = buffer
                .text_for_range(start..end)
                .chain(Some("\n"))
                .collect::<String>();
            edits.push((start..start, text));
        }

        self.transact(cx, |this, cx| {
            this.buffer.update(cx, |buffer, cx| {
                buffer.edit(edits, None, cx);
            });

            this.request_autoscroll(Autoscroll::fit(), cx);
        });
    }

    pub fn move_line_up(&mut self, _: &MoveLineUp, cx: &mut ViewContext<Self>) {
        let display_map = self.display_map.update(cx, |map, cx| map.snapshot(cx));
        let buffer = self.buffer.read(cx).snapshot(cx);

        let mut edits = Vec::new();
        let mut unfold_ranges = Vec::new();
        let mut refold_ranges = Vec::new();

        let selections = self.selections.all::<Point>(cx);
        let mut selections = selections.iter().peekable();
        let mut contiguous_row_selections = Vec::new();
        let mut new_selections = Vec::new();

        while let Some(selection) = selections.next() {
            // Find all the selections that span a contiguous row range
            let (start_row, end_row) = consume_contiguous_rows(
                &mut contiguous_row_selections,
                selection,
                &display_map,
                &mut selections,
            );

            // Move the text spanned by the row range to be before the line preceding the row range
            if start_row > 0 {
                let range_to_move = Point::new(start_row - 1, buffer.line_len(start_row - 1))
                    ..Point::new(end_row - 1, buffer.line_len(end_row - 1));
                let insertion_point = display_map
                    .prev_line_boundary(Point::new(start_row - 1, 0))
                    .0;

                // Don't move lines across excerpts
                if buffer
                    .excerpt_boundaries_in_range((
                        Bound::Excluded(insertion_point),
                        Bound::Included(range_to_move.end),
                    ))
                    .next()
                    .is_none()
                {
                    let text = buffer
                        .text_for_range(range_to_move.clone())
                        .flat_map(|s| s.chars())
                        .skip(1)
                        .chain(['\n'])
                        .collect::<String>();

                    edits.push((
                        buffer.anchor_after(range_to_move.start)
                            ..buffer.anchor_before(range_to_move.end),
                        String::new(),
                    ));
                    let insertion_anchor = buffer.anchor_after(insertion_point);
                    edits.push((insertion_anchor..insertion_anchor, text));

                    let row_delta = range_to_move.start.row - insertion_point.row + 1;

                    // Move selections up
                    new_selections.extend(contiguous_row_selections.drain(..).map(
                        |mut selection| {
                            selection.start.row -= row_delta;
                            selection.end.row -= row_delta;
                            selection
                        },
                    ));

                    // Move folds up
                    unfold_ranges.push(range_to_move.clone());
                    for fold in display_map.folds_in_range(
                        buffer.anchor_before(range_to_move.start)
                            ..buffer.anchor_after(range_to_move.end),
                    ) {
                        let mut start = fold.start.to_point(&buffer);
                        let mut end = fold.end.to_point(&buffer);
                        start.row -= row_delta;
                        end.row -= row_delta;
                        refold_ranges.push(start..end);
                    }
                }
            }

            // If we didn't move line(s), preserve the existing selections
            new_selections.append(&mut contiguous_row_selections);
        }

        self.transact(cx, |this, cx| {
            this.unfold_ranges(unfold_ranges, true, true, cx);
            this.buffer.update(cx, |buffer, cx| {
                for (range, text) in edits {
                    buffer.edit([(range, text)], None, cx);
                }
            });
            this.fold_ranges(refold_ranges, true, cx);
            this.change_selections(Some(Autoscroll::fit()), cx, |s| {
                s.select(new_selections);
            })
        });
    }

    pub fn move_line_down(&mut self, _: &MoveLineDown, cx: &mut ViewContext<Self>) {
        let display_map = self.display_map.update(cx, |map, cx| map.snapshot(cx));
        let buffer = self.buffer.read(cx).snapshot(cx);

        let mut edits = Vec::new();
        let mut unfold_ranges = Vec::new();
        let mut refold_ranges = Vec::new();

        let selections = self.selections.all::<Point>(cx);
        let mut selections = selections.iter().peekable();
        let mut contiguous_row_selections = Vec::new();
        let mut new_selections = Vec::new();

        while let Some(selection) = selections.next() {
            // Find all the selections that span a contiguous row range
            let (start_row, end_row) = consume_contiguous_rows(
                &mut contiguous_row_selections,
                selection,
                &display_map,
                &mut selections,
            );

            // Move the text spanned by the row range to be after the last line of the row range
            if end_row <= buffer.max_point().row {
                let range_to_move = Point::new(start_row, 0)..Point::new(end_row, 0);
                let insertion_point = display_map.next_line_boundary(Point::new(end_row, 0)).0;

                // Don't move lines across excerpt boundaries
                if buffer
                    .excerpt_boundaries_in_range((
                        Bound::Excluded(range_to_move.start),
                        Bound::Included(insertion_point),
                    ))
                    .next()
                    .is_none()
                {
                    let mut text = String::from("\n");
                    text.extend(buffer.text_for_range(range_to_move.clone()));
                    text.pop(); // Drop trailing newline
                    edits.push((
                        buffer.anchor_after(range_to_move.start)
                            ..buffer.anchor_before(range_to_move.end),
                        String::new(),
                    ));
                    let insertion_anchor = buffer.anchor_after(insertion_point);
                    edits.push((insertion_anchor..insertion_anchor, text));

                    let row_delta = insertion_point.row - range_to_move.end.row + 1;

                    // Move selections down
                    new_selections.extend(contiguous_row_selections.drain(..).map(
                        |mut selection| {
                            selection.start.row += row_delta;
                            selection.end.row += row_delta;
                            selection
                        },
                    ));

                    // Move folds down
                    unfold_ranges.push(range_to_move.clone());
                    for fold in display_map.folds_in_range(
                        buffer.anchor_before(range_to_move.start)
                            ..buffer.anchor_after(range_to_move.end),
                    ) {
                        let mut start = fold.start.to_point(&buffer);
                        let mut end = fold.end.to_point(&buffer);
                        start.row += row_delta;
                        end.row += row_delta;
                        refold_ranges.push(start..end);
                    }
                }
            }

            // If we didn't move line(s), preserve the existing selections
            new_selections.append(&mut contiguous_row_selections);
        }

        self.transact(cx, |this, cx| {
            this.unfold_ranges(unfold_ranges, true, true, cx);
            this.buffer.update(cx, |buffer, cx| {
                for (range, text) in edits {
                    buffer.edit([(range, text)], None, cx);
                }
            });
            this.fold_ranges(refold_ranges, true, cx);
            this.change_selections(Some(Autoscroll::fit()), cx, |s| s.select(new_selections));
        });
    }

    pub fn transpose(&mut self, _: &Transpose, cx: &mut ViewContext<Self>) {
        let text_layout_details = &self.text_layout_details(cx);
        self.transact(cx, |this, cx| {
            let edits = this.change_selections(Some(Autoscroll::fit()), cx, |s| {
                let mut edits: Vec<(Range<usize>, String)> = Default::default();
                let line_mode = s.line_mode;
                s.move_with(|display_map, selection| {
                    if !selection.is_empty() || line_mode {
                        return;
                    }

                    let mut head = selection.head();
                    let mut transpose_offset = head.to_offset(display_map, Bias::Right);
                    if head.column() == display_map.line_len(head.row()) {
                        transpose_offset = display_map
                            .buffer_snapshot
                            .clip_offset(transpose_offset.saturating_sub(1), Bias::Left);
                    }

                    if transpose_offset == 0 {
                        return;
                    }

                    *head.column_mut() += 1;
                    head = display_map.clip_point(head, Bias::Right);
                    let goal = SelectionGoal::HorizontalPosition(
                        display_map.x_for_point(head, &text_layout_details).into(),
                    );
                    selection.collapse_to(head, goal);

                    let transpose_start = display_map
                        .buffer_snapshot
                        .clip_offset(transpose_offset.saturating_sub(1), Bias::Left);
                    if edits.last().map_or(true, |e| e.0.end <= transpose_start) {
                        let transpose_end = display_map
                            .buffer_snapshot
                            .clip_offset(transpose_offset + 1, Bias::Right);
                        if let Some(ch) =
                            display_map.buffer_snapshot.chars_at(transpose_start).next()
                        {
                            edits.push((transpose_start..transpose_offset, String::new()));
                            edits.push((transpose_end..transpose_end, ch.to_string()));
                        }
                    }
                });
                edits
            });
            this.buffer
                .update(cx, |buffer, cx| buffer.edit(edits, None, cx));
            let selections = this.selections.all::<usize>(cx);
            this.change_selections(Some(Autoscroll::fit()), cx, |s| {
                s.select(selections);
            });
        });
    }

    pub fn cut(&mut self, _: &Cut, cx: &mut ViewContext<Self>) {
        let mut text = String::new();
        let buffer = self.buffer.read(cx).snapshot(cx);
        let mut selections = self.selections.all::<Point>(cx);
        let mut clipboard_selections = Vec::with_capacity(selections.len());
        {
            let max_point = buffer.max_point();
            let mut is_first = true;
            for selection in &mut selections {
                let is_entire_line = selection.is_empty() || self.selections.line_mode;
                if is_entire_line {
                    selection.start = Point::new(selection.start.row, 0);
                    selection.end = cmp::min(max_point, Point::new(selection.end.row + 1, 0));
                    selection.goal = SelectionGoal::None;
                }
                if is_first {
                    is_first = false;
                } else {
                    text += "\n";
                }
                let mut len = 0;
                for chunk in buffer.text_for_range(selection.start..selection.end) {
                    text.push_str(chunk);
                    len += chunk.len();
                }
                clipboard_selections.push(ClipboardSelection {
                    len,
                    is_entire_line,
                    first_line_indent: buffer.indent_size_for_line(selection.start.row).len,
                });
            }
        }

        self.transact(cx, |this, cx| {
            this.change_selections(Some(Autoscroll::fit()), cx, |s| {
                s.select(selections);
            });
            this.insert("", cx);
            cx.write_to_clipboard(ClipboardItem::new(text).with_metadata(clipboard_selections));
        });
    }

    pub fn copy(&mut self, _: &Copy, cx: &mut ViewContext<Self>) {
        let selections = self.selections.all::<Point>(cx);
        let buffer = self.buffer.read(cx).read(cx);
        let mut text = String::new();

        let mut clipboard_selections = Vec::with_capacity(selections.len());
        {
            let max_point = buffer.max_point();
            let mut is_first = true;
            for selection in selections.iter() {
                let mut start = selection.start;
                let mut end = selection.end;
                let is_entire_line = selection.is_empty() || self.selections.line_mode;
                if is_entire_line {
                    start = Point::new(start.row, 0);
                    end = cmp::min(max_point, Point::new(end.row + 1, 0));
                }
                if is_first {
                    is_first = false;
                } else {
                    text += "\n";
                }
                let mut len = 0;
                for chunk in buffer.text_for_range(start..end) {
                    text.push_str(chunk);
                    len += chunk.len();
                }
                clipboard_selections.push(ClipboardSelection {
                    len,
                    is_entire_line,
                    first_line_indent: buffer.indent_size_for_line(start.row).len,
                });
            }
        }

        cx.write_to_clipboard(ClipboardItem::new(text).with_metadata(clipboard_selections));
    }

    pub fn paste(&mut self, _: &Paste, cx: &mut ViewContext<Self>) {
        self.transact(cx, |this, cx| {
            if let Some(item) = cx.read_from_clipboard() {
                let clipboard_text = Cow::Borrowed(item.text());
                if let Some(mut clipboard_selections) = item.metadata::<Vec<ClipboardSelection>>() {
                    let old_selections = this.selections.all::<usize>(cx);
                    let all_selections_were_entire_line =
                        clipboard_selections.iter().all(|s| s.is_entire_line);
                    let first_selection_indent_column =
                        clipboard_selections.first().map(|s| s.first_line_indent);
                    if clipboard_selections.len() != old_selections.len() {
                        clipboard_selections.drain(..);
                    }

                    this.buffer.update(cx, |buffer, cx| {
                        let snapshot = buffer.read(cx);
                        let mut start_offset = 0;
                        let mut edits = Vec::new();
                        let mut original_indent_columns = Vec::new();
                        let line_mode = this.selections.line_mode;
                        for (ix, selection) in old_selections.iter().enumerate() {
                            let to_insert;
                            let entire_line;
                            let original_indent_column;
                            if let Some(clipboard_selection) = clipboard_selections.get(ix) {
                                let end_offset = start_offset + clipboard_selection.len;
                                to_insert = &clipboard_text[start_offset..end_offset];
                                entire_line = clipboard_selection.is_entire_line;
                                start_offset = end_offset + 1;
                                original_indent_column =
                                    Some(clipboard_selection.first_line_indent);
                            } else {
                                to_insert = clipboard_text.as_str();
                                entire_line = all_selections_were_entire_line;
                                original_indent_column = first_selection_indent_column
                            }

                            // If the corresponding selection was empty when this slice of the
                            // clipboard text was written, then the entire line containing the
                            // selection was copied. If this selection is also currently empty,
                            // then paste the line before the current line of the buffer.
                            let range = if selection.is_empty() && !line_mode && entire_line {
                                let column = selection.start.to_point(&snapshot).column as usize;
                                let line_start = selection.start - column;
                                line_start..line_start
                            } else {
                                selection.range()
                            };

                            edits.push((range, to_insert));
                            original_indent_columns.extend(original_indent_column);
                        }
                        drop(snapshot);

                        buffer.edit(
                            edits,
                            Some(AutoindentMode::Block {
                                original_indent_columns,
                            }),
                            cx,
                        );
                    });

                    let selections = this.selections.all::<usize>(cx);
                    this.change_selections(Some(Autoscroll::fit()), cx, |s| s.select(selections));
                } else {
                    this.insert(&clipboard_text, cx);
                }
            }
        });
    }

    pub fn undo(&mut self, _: &Undo, cx: &mut ViewContext<Self>) {
        if let Some(tx_id) = self.buffer.update(cx, |buffer, cx| buffer.undo(cx)) {
            if let Some((selections, _)) = self.selection_history.transaction(tx_id).cloned() {
                self.change_selections(None, cx, |s| {
                    s.select_anchors(selections.to_vec());
                });
            }
            self.request_autoscroll(Autoscroll::fit(), cx);
            self.unmark_text(cx);
            self.refresh_copilot_suggestions(true, cx);
            cx.emit(Event::Edited);
        }
    }

    pub fn redo(&mut self, _: &Redo, cx: &mut ViewContext<Self>) {
        if let Some(tx_id) = self.buffer.update(cx, |buffer, cx| buffer.redo(cx)) {
            if let Some((_, Some(selections))) = self.selection_history.transaction(tx_id).cloned()
            {
                self.change_selections(None, cx, |s| {
                    s.select_anchors(selections.to_vec());
                });
            }
            self.request_autoscroll(Autoscroll::fit(), cx);
            self.unmark_text(cx);
            self.refresh_copilot_suggestions(true, cx);
            cx.emit(Event::Edited);
        }
    }

    pub fn finalize_last_transaction(&mut self, cx: &mut ViewContext<Self>) {
        self.buffer
            .update(cx, |buffer, cx| buffer.finalize_last_transaction(cx));
    }

    pub fn move_left(&mut self, _: &MoveLeft, cx: &mut ViewContext<Self>) {
        self.change_selections(Some(Autoscroll::fit()), cx, |s| {
            let line_mode = s.line_mode;
            s.move_with(|map, selection| {
                let cursor = if selection.is_empty() && !line_mode {
                    movement::left(map, selection.start)
                } else {
                    selection.start
                };
                selection.collapse_to(cursor, SelectionGoal::None);
            });
        })
    }

    pub fn select_left(&mut self, _: &SelectLeft, cx: &mut ViewContext<Self>) {
        self.change_selections(Some(Autoscroll::fit()), cx, |s| {
            s.move_heads_with(|map, head, _| (movement::left(map, head), SelectionGoal::None));
        })
    }

    pub fn move_right(&mut self, _: &MoveRight, cx: &mut ViewContext<Self>) {
        self.change_selections(Some(Autoscroll::fit()), cx, |s| {
            let line_mode = s.line_mode;
            s.move_with(|map, selection| {
                let cursor = if selection.is_empty() && !line_mode {
                    movement::right(map, selection.end)
                } else {
                    selection.end
                };
                selection.collapse_to(cursor, SelectionGoal::None)
            });
        })
    }

    pub fn select_right(&mut self, _: &SelectRight, cx: &mut ViewContext<Self>) {
        self.change_selections(Some(Autoscroll::fit()), cx, |s| {
            s.move_heads_with(|map, head, _| (movement::right(map, head), SelectionGoal::None));
        })
    }

    pub fn move_up(&mut self, _: &MoveUp, cx: &mut ViewContext<Self>) {
        if self.take_rename(true, cx).is_some() {
            return;
        }

        if matches!(self.mode, EditorMode::SingleLine) {
            cx.propagate();
            return;
        }

        let text_layout_details = &self.text_layout_details(cx);

        self.change_selections(Some(Autoscroll::fit()), cx, |s| {
            let line_mode = s.line_mode;
            s.move_with(|map, selection| {
                if !selection.is_empty() && !line_mode {
                    selection.goal = SelectionGoal::None;
                }
                let (cursor, goal) = movement::up(
                    map,
                    selection.start,
                    selection.goal,
                    false,
                    &text_layout_details,
                );
                selection.collapse_to(cursor, goal);
            });
        })
    }

    pub fn move_page_up(&mut self, action: &MovePageUp, cx: &mut ViewContext<Self>) {
        if self.take_rename(true, cx).is_some() {
            return;
        }

        if matches!(self.mode, EditorMode::SingleLine) {
            cx.propagate();
            return;
        }

        let row_count = if let Some(row_count) = self.visible_line_count() {
            row_count as u32 - 1
        } else {
            return;
        };

        let autoscroll = if action.center_cursor {
            Autoscroll::center()
        } else {
            Autoscroll::fit()
        };

        let text_layout_details = &self.text_layout_details(cx);

        self.change_selections(Some(autoscroll), cx, |s| {
            let line_mode = s.line_mode;
            s.move_with(|map, selection| {
                if !selection.is_empty() && !line_mode {
                    selection.goal = SelectionGoal::None;
                }
                let (cursor, goal) = movement::up_by_rows(
                    map,
                    selection.end,
                    row_count,
                    selection.goal,
                    false,
                    &text_layout_details,
                );
                selection.collapse_to(cursor, goal);
            });
        });
    }

    pub fn select_up(&mut self, _: &SelectUp, cx: &mut ViewContext<Self>) {
        let text_layout_details = &self.text_layout_details(cx);
        self.change_selections(Some(Autoscroll::fit()), cx, |s| {
            s.move_heads_with(|map, head, goal| {
                movement::up(map, head, goal, false, &text_layout_details)
            })
        })
    }

    pub fn move_down(&mut self, _: &MoveDown, cx: &mut ViewContext<Self>) {
        self.take_rename(true, cx);

        if self.mode == EditorMode::SingleLine {
            cx.propagate();
            return;
        }

        let text_layout_details = &self.text_layout_details(cx);
        self.change_selections(Some(Autoscroll::fit()), cx, |s| {
            let line_mode = s.line_mode;
            s.move_with(|map, selection| {
                if !selection.is_empty() && !line_mode {
                    selection.goal = SelectionGoal::None;
                }
                let (cursor, goal) = movement::down(
                    map,
                    selection.end,
                    selection.goal,
                    false,
                    &text_layout_details,
                );
                selection.collapse_to(cursor, goal);
            });
        });
    }

    pub fn move_page_down(&mut self, action: &MovePageDown, cx: &mut ViewContext<Self>) {
        if self.take_rename(true, cx).is_some() {
            return;
        }

        if self
            .context_menu
            .write()
            .as_mut()
            .map(|menu| menu.select_last(self.project.as_ref(), cx))
            .unwrap_or(false)
        {
            return;
        }

        if matches!(self.mode, EditorMode::SingleLine) {
            cx.propagate();
            return;
        }

        let row_count = if let Some(row_count) = self.visible_line_count() {
            row_count as u32 - 1
        } else {
            return;
        };

        let autoscroll = if action.center_cursor {
            Autoscroll::center()
        } else {
            Autoscroll::fit()
        };

        let text_layout_details = &self.text_layout_details(cx);
        self.change_selections(Some(autoscroll), cx, |s| {
            let line_mode = s.line_mode;
            s.move_with(|map, selection| {
                if !selection.is_empty() && !line_mode {
                    selection.goal = SelectionGoal::None;
                }
                let (cursor, goal) = movement::down_by_rows(
                    map,
                    selection.end,
                    row_count,
                    selection.goal,
                    false,
                    &text_layout_details,
                );
                selection.collapse_to(cursor, goal);
            });
        });
    }

    pub fn select_down(&mut self, _: &SelectDown, cx: &mut ViewContext<Self>) {
        let text_layout_details = &self.text_layout_details(cx);
        self.change_selections(Some(Autoscroll::fit()), cx, |s| {
            s.move_heads_with(|map, head, goal| {
                movement::down(map, head, goal, false, &text_layout_details)
            })
        });
    }

    pub fn context_menu_first(&mut self, _: &ContextMenuFirst, cx: &mut ViewContext<Self>) {
        if let Some(context_menu) = self.context_menu.write().as_mut() {
            context_menu.select_first(self.project.as_ref(), cx);
        }
    }

    pub fn context_menu_prev(&mut self, _: &ContextMenuPrev, cx: &mut ViewContext<Self>) {
        if let Some(context_menu) = self.context_menu.write().as_mut() {
            context_menu.select_prev(self.project.as_ref(), cx);
        }
    }

    pub fn context_menu_next(&mut self, _: &ContextMenuNext, cx: &mut ViewContext<Self>) {
        if let Some(context_menu) = self.context_menu.write().as_mut() {
            context_menu.select_next(self.project.as_ref(), cx);
        }
    }

    pub fn context_menu_last(&mut self, _: &ContextMenuLast, cx: &mut ViewContext<Self>) {
        if let Some(context_menu) = self.context_menu.write().as_mut() {
            context_menu.select_last(self.project.as_ref(), cx);
        }
    }

    pub fn move_to_previous_word_start(
        &mut self,
        _: &MoveToPreviousWordStart,
        cx: &mut ViewContext<Self>,
    ) {
        self.change_selections(Some(Autoscroll::fit()), cx, |s| {
            s.move_cursors_with(|map, head, _| {
                (
                    movement::previous_word_start(map, head),
                    SelectionGoal::None,
                )
            });
        })
    }

    pub fn move_to_previous_subword_start(
        &mut self,
        _: &MoveToPreviousSubwordStart,
        cx: &mut ViewContext<Self>,
    ) {
        self.change_selections(Some(Autoscroll::fit()), cx, |s| {
            s.move_cursors_with(|map, head, _| {
                (
                    movement::previous_subword_start(map, head),
                    SelectionGoal::None,
                )
            });
        })
    }

    pub fn select_to_previous_word_start(
        &mut self,
        _: &SelectToPreviousWordStart,
        cx: &mut ViewContext<Self>,
    ) {
        self.change_selections(Some(Autoscroll::fit()), cx, |s| {
            s.move_heads_with(|map, head, _| {
                (
                    movement::previous_word_start(map, head),
                    SelectionGoal::None,
                )
            });
        })
    }

    pub fn select_to_previous_subword_start(
        &mut self,
        _: &SelectToPreviousSubwordStart,
        cx: &mut ViewContext<Self>,
    ) {
        self.change_selections(Some(Autoscroll::fit()), cx, |s| {
            s.move_heads_with(|map, head, _| {
                (
                    movement::previous_subword_start(map, head),
                    SelectionGoal::None,
                )
            });
        })
    }

    pub fn delete_to_previous_word_start(
        &mut self,
        _: &DeleteToPreviousWordStart,
        cx: &mut ViewContext<Self>,
    ) {
        self.transact(cx, |this, cx| {
            this.select_autoclose_pair(cx);
            this.change_selections(Some(Autoscroll::fit()), cx, |s| {
                let line_mode = s.line_mode;
                s.move_with(|map, selection| {
                    if selection.is_empty() && !line_mode {
                        let cursor = movement::previous_word_start(map, selection.head());
                        selection.set_head(cursor, SelectionGoal::None);
                    }
                });
            });
            this.insert("", cx);
        });
    }

    pub fn delete_to_previous_subword_start(
        &mut self,
        _: &DeleteToPreviousSubwordStart,
        cx: &mut ViewContext<Self>,
    ) {
        self.transact(cx, |this, cx| {
            this.select_autoclose_pair(cx);
            this.change_selections(Some(Autoscroll::fit()), cx, |s| {
                let line_mode = s.line_mode;
                s.move_with(|map, selection| {
                    if selection.is_empty() && !line_mode {
                        let cursor = movement::previous_subword_start(map, selection.head());
                        selection.set_head(cursor, SelectionGoal::None);
                    }
                });
            });
            this.insert("", cx);
        });
    }

    pub fn move_to_next_word_end(&mut self, _: &MoveToNextWordEnd, cx: &mut ViewContext<Self>) {
        self.change_selections(Some(Autoscroll::fit()), cx, |s| {
            s.move_cursors_with(|map, head, _| {
                (movement::next_word_end(map, head), SelectionGoal::None)
            });
        })
    }

    pub fn move_to_next_subword_end(
        &mut self,
        _: &MoveToNextSubwordEnd,
        cx: &mut ViewContext<Self>,
    ) {
        self.change_selections(Some(Autoscroll::fit()), cx, |s| {
            s.move_cursors_with(|map, head, _| {
                (movement::next_subword_end(map, head), SelectionGoal::None)
            });
        })
    }

    pub fn select_to_next_word_end(&mut self, _: &SelectToNextWordEnd, cx: &mut ViewContext<Self>) {
        self.change_selections(Some(Autoscroll::fit()), cx, |s| {
            s.move_heads_with(|map, head, _| {
                (movement::next_word_end(map, head), SelectionGoal::None)
            });
        })
    }

    pub fn select_to_next_subword_end(
        &mut self,
        _: &SelectToNextSubwordEnd,
        cx: &mut ViewContext<Self>,
    ) {
        self.change_selections(Some(Autoscroll::fit()), cx, |s| {
            s.move_heads_with(|map, head, _| {
                (movement::next_subword_end(map, head), SelectionGoal::None)
            });
        })
    }

    pub fn delete_to_next_word_end(&mut self, _: &DeleteToNextWordEnd, cx: &mut ViewContext<Self>) {
        self.transact(cx, |this, cx| {
            this.change_selections(Some(Autoscroll::fit()), cx, |s| {
                let line_mode = s.line_mode;
                s.move_with(|map, selection| {
                    if selection.is_empty() && !line_mode {
                        let cursor = movement::next_word_end(map, selection.head());
                        selection.set_head(cursor, SelectionGoal::None);
                    }
                });
            });
            this.insert("", cx);
        });
    }

    pub fn delete_to_next_subword_end(
        &mut self,
        _: &DeleteToNextSubwordEnd,
        cx: &mut ViewContext<Self>,
    ) {
        self.transact(cx, |this, cx| {
            this.change_selections(Some(Autoscroll::fit()), cx, |s| {
                s.move_with(|map, selection| {
                    if selection.is_empty() {
                        let cursor = movement::next_subword_end(map, selection.head());
                        selection.set_head(cursor, SelectionGoal::None);
                    }
                });
            });
            this.insert("", cx);
        });
    }

    pub fn move_to_beginning_of_line(
        &mut self,
        _: &MoveToBeginningOfLine,
        cx: &mut ViewContext<Self>,
    ) {
        self.change_selections(Some(Autoscroll::fit()), cx, |s| {
            s.move_cursors_with(|map, head, _| {
                (
                    movement::indented_line_beginning(map, head, true),
                    SelectionGoal::None,
                )
            });
        })
    }

    pub fn select_to_beginning_of_line(
        &mut self,
        action: &SelectToBeginningOfLine,
        cx: &mut ViewContext<Self>,
    ) {
        self.change_selections(Some(Autoscroll::fit()), cx, |s| {
            s.move_heads_with(|map, head, _| {
                (
                    movement::indented_line_beginning(map, head, action.stop_at_soft_wraps),
                    SelectionGoal::None,
                )
            });
        });
    }

    pub fn delete_to_beginning_of_line(
        &mut self,
        _: &DeleteToBeginningOfLine,
        cx: &mut ViewContext<Self>,
    ) {
        self.transact(cx, |this, cx| {
            this.change_selections(Some(Autoscroll::fit()), cx, |s| {
                s.move_with(|_, selection| {
                    selection.reversed = true;
                });
            });

            this.select_to_beginning_of_line(
                &SelectToBeginningOfLine {
                    stop_at_soft_wraps: false,
                },
                cx,
            );
            this.backspace(&Backspace, cx);
        });
    }

    pub fn move_to_end_of_line(&mut self, _: &MoveToEndOfLine, cx: &mut ViewContext<Self>) {
        self.change_selections(Some(Autoscroll::fit()), cx, |s| {
            s.move_cursors_with(|map, head, _| {
                (movement::line_end(map, head, true), SelectionGoal::None)
            });
        })
    }

    pub fn select_to_end_of_line(
        &mut self,
        action: &SelectToEndOfLine,
        cx: &mut ViewContext<Self>,
    ) {
        self.change_selections(Some(Autoscroll::fit()), cx, |s| {
            s.move_heads_with(|map, head, _| {
                (
                    movement::line_end(map, head, action.stop_at_soft_wraps),
                    SelectionGoal::None,
                )
            });
        })
    }

    pub fn delete_to_end_of_line(&mut self, _: &DeleteToEndOfLine, cx: &mut ViewContext<Self>) {
        self.transact(cx, |this, cx| {
            this.select_to_end_of_line(
                &SelectToEndOfLine {
                    stop_at_soft_wraps: false,
                },
                cx,
            );
            this.delete(&Delete, cx);
        });
    }

    pub fn cut_to_end_of_line(&mut self, _: &CutToEndOfLine, cx: &mut ViewContext<Self>) {
        self.transact(cx, |this, cx| {
            this.select_to_end_of_line(
                &SelectToEndOfLine {
                    stop_at_soft_wraps: false,
                },
                cx,
            );
            this.cut(&Cut, cx);
        });
    }

    pub fn move_to_start_of_paragraph(
        &mut self,
        _: &MoveToStartOfParagraph,
        cx: &mut ViewContext<Self>,
    ) {
        if matches!(self.mode, EditorMode::SingleLine) {
            cx.propagate();
            return;
        }

        self.change_selections(Some(Autoscroll::fit()), cx, |s| {
            s.move_with(|map, selection| {
                selection.collapse_to(
                    movement::start_of_paragraph(map, selection.head(), 1),
                    SelectionGoal::None,
                )
            });
        })
    }

    pub fn move_to_end_of_paragraph(
        &mut self,
        _: &MoveToEndOfParagraph,
        cx: &mut ViewContext<Self>,
    ) {
        if matches!(self.mode, EditorMode::SingleLine) {
            cx.propagate();
            return;
        }

        self.change_selections(Some(Autoscroll::fit()), cx, |s| {
            s.move_with(|map, selection| {
                selection.collapse_to(
                    movement::end_of_paragraph(map, selection.head(), 1),
                    SelectionGoal::None,
                )
            });
        })
    }

    pub fn select_to_start_of_paragraph(
        &mut self,
        _: &SelectToStartOfParagraph,
        cx: &mut ViewContext<Self>,
    ) {
        if matches!(self.mode, EditorMode::SingleLine) {
            cx.propagate();
            return;
        }

        self.change_selections(Some(Autoscroll::fit()), cx, |s| {
            s.move_heads_with(|map, head, _| {
                (
                    movement::start_of_paragraph(map, head, 1),
                    SelectionGoal::None,
                )
            });
        })
    }

    pub fn select_to_end_of_paragraph(
        &mut self,
        _: &SelectToEndOfParagraph,
        cx: &mut ViewContext<Self>,
    ) {
        if matches!(self.mode, EditorMode::SingleLine) {
            cx.propagate();
            return;
        }

        self.change_selections(Some(Autoscroll::fit()), cx, |s| {
            s.move_heads_with(|map, head, _| {
                (
                    movement::end_of_paragraph(map, head, 1),
                    SelectionGoal::None,
                )
            });
        })
    }

    pub fn move_to_beginning(&mut self, _: &MoveToBeginning, cx: &mut ViewContext<Self>) {
        if matches!(self.mode, EditorMode::SingleLine) {
            cx.propagate();
            return;
        }

        self.change_selections(Some(Autoscroll::fit()), cx, |s| {
            s.select_ranges(vec![0..0]);
        });
    }

    pub fn select_to_beginning(&mut self, _: &SelectToBeginning, cx: &mut ViewContext<Self>) {
        let mut selection = self.selections.last::<Point>(cx);
        selection.set_head(Point::zero(), SelectionGoal::None);

        self.change_selections(Some(Autoscroll::fit()), cx, |s| {
            s.select(vec![selection]);
        });
    }

    pub fn move_to_end(&mut self, _: &MoveToEnd, cx: &mut ViewContext<Self>) {
        if matches!(self.mode, EditorMode::SingleLine) {
            cx.propagate();
            return;
        }

        let cursor = self.buffer.read(cx).read(cx).len();
        self.change_selections(Some(Autoscroll::fit()), cx, |s| {
            s.select_ranges(vec![cursor..cursor])
        });
    }

    pub fn set_nav_history(&mut self, nav_history: Option<ItemNavHistory>) {
        self.nav_history = nav_history;
    }

    pub fn nav_history(&self) -> Option<&ItemNavHistory> {
        self.nav_history.as_ref()
    }

    fn push_to_nav_history(
        &mut self,
        cursor_anchor: Anchor,
        new_position: Option<Point>,
        cx: &mut ViewContext<Self>,
    ) {
        if let Some(nav_history) = self.nav_history.as_mut() {
            let buffer = self.buffer.read(cx).read(cx);
            let cursor_position = cursor_anchor.to_point(&buffer);
            let scroll_state = self.scroll_manager.anchor();
            let scroll_top_row = scroll_state.top_row(&buffer);
            drop(buffer);

            if let Some(new_position) = new_position {
                let row_delta = (new_position.row as i64 - cursor_position.row as i64).abs();
                if row_delta < MIN_NAVIGATION_HISTORY_ROW_DELTA {
                    return;
                }
            }

            nav_history.push(
                Some(NavigationData {
                    cursor_anchor,
                    cursor_position,
                    scroll_anchor: scroll_state,
                    scroll_top_row,
                }),
                cx,
            );
        }
    }

    pub fn select_to_end(&mut self, _: &SelectToEnd, cx: &mut ViewContext<Self>) {
        let buffer = self.buffer.read(cx).snapshot(cx);
        let mut selection = self.selections.first::<usize>(cx);
        selection.set_head(buffer.len(), SelectionGoal::None);
        self.change_selections(Some(Autoscroll::fit()), cx, |s| {
            s.select(vec![selection]);
        });
    }

    pub fn select_all(&mut self, _: &SelectAll, cx: &mut ViewContext<Self>) {
        let end = self.buffer.read(cx).read(cx).len();
        self.change_selections(None, cx, |s| {
            s.select_ranges(vec![0..end]);
        });
    }

    pub fn select_line(&mut self, _: &SelectLine, cx: &mut ViewContext<Self>) {
        let display_map = self.display_map.update(cx, |map, cx| map.snapshot(cx));
        let mut selections = self.selections.all::<Point>(cx);
        let max_point = display_map.buffer_snapshot.max_point();
        for selection in &mut selections {
            let rows = selection.spanned_rows(true, &display_map);
            selection.start = Point::new(rows.start, 0);
            selection.end = cmp::min(max_point, Point::new(rows.end, 0));
            selection.reversed = false;
        }
        self.change_selections(Some(Autoscroll::fit()), cx, |s| {
            s.select(selections);
        });
    }

    pub fn split_selection_into_lines(
        &mut self,
        _: &SplitSelectionIntoLines,
        cx: &mut ViewContext<Self>,
    ) {
        let mut to_unfold = Vec::new();
        let mut new_selection_ranges = Vec::new();
        {
            let selections = self.selections.all::<Point>(cx);
            let buffer = self.buffer.read(cx).read(cx);
            for selection in selections {
                for row in selection.start.row..selection.end.row {
                    let cursor = Point::new(row, buffer.line_len(row));
                    new_selection_ranges.push(cursor..cursor);
                }
                new_selection_ranges.push(selection.end..selection.end);
                to_unfold.push(selection.start..selection.end);
            }
        }
        self.unfold_ranges(to_unfold, true, true, cx);
        self.change_selections(Some(Autoscroll::fit()), cx, |s| {
            s.select_ranges(new_selection_ranges);
        });
    }

    pub fn add_selection_above(&mut self, _: &AddSelectionAbove, cx: &mut ViewContext<Self>) {
        self.add_selection(true, cx);
    }

    pub fn add_selection_below(&mut self, _: &AddSelectionBelow, cx: &mut ViewContext<Self>) {
        self.add_selection(false, cx);
    }

    fn add_selection(&mut self, above: bool, cx: &mut ViewContext<Self>) {
        let display_map = self.display_map.update(cx, |map, cx| map.snapshot(cx));
        let mut selections = self.selections.all::<Point>(cx);
        let text_layout_details = self.text_layout_details(cx);
        let mut state = self.add_selections_state.take().unwrap_or_else(|| {
            let oldest_selection = selections.iter().min_by_key(|s| s.id).unwrap().clone();
            let range = oldest_selection.display_range(&display_map).sorted();

            let start_x = display_map.x_for_point(range.start, &text_layout_details);
            let end_x = display_map.x_for_point(range.end, &text_layout_details);
            let positions = start_x.min(end_x)..start_x.max(end_x);

            selections.clear();
            let mut stack = Vec::new();
            for row in range.start.row()..=range.end.row() {
                if let Some(selection) = self.selections.build_columnar_selection(
                    &display_map,
                    row,
                    &positions,
                    oldest_selection.reversed,
                    &text_layout_details,
                ) {
                    stack.push(selection.id);
                    selections.push(selection);
                }
            }

            if above {
                stack.reverse();
            }

            AddSelectionsState { above, stack }
        });

        let last_added_selection = *state.stack.last().unwrap();
        let mut new_selections = Vec::new();
        if above == state.above {
            let end_row = if above {
                0
            } else {
                display_map.max_point().row()
            };

            'outer: for selection in selections {
                if selection.id == last_added_selection {
                    let range = selection.display_range(&display_map).sorted();
                    debug_assert_eq!(range.start.row(), range.end.row());
                    let mut row = range.start.row();
                    let positions = if let SelectionGoal::HorizontalRange { start, end } =
                        selection.goal
                    {
                        px(start)..px(end)
                    } else {
                        let start_x = display_map.x_for_point(range.start, &text_layout_details);
                        let end_x = display_map.x_for_point(range.end, &text_layout_details);
                        start_x.min(end_x)..start_x.max(end_x)
                    };

                    while row != end_row {
                        if above {
                            row -= 1;
                        } else {
                            row += 1;
                        }

                        if let Some(new_selection) = self.selections.build_columnar_selection(
                            &display_map,
                            row,
                            &positions,
                            selection.reversed,
                            &text_layout_details,
                        ) {
                            state.stack.push(new_selection.id);
                            if above {
                                new_selections.push(new_selection);
                                new_selections.push(selection);
                            } else {
                                new_selections.push(selection);
                                new_selections.push(new_selection);
                            }

                            continue 'outer;
                        }
                    }
                }

                new_selections.push(selection);
            }
        } else {
            new_selections = selections;
            new_selections.retain(|s| s.id != last_added_selection);
            state.stack.pop();
        }

        self.change_selections(Some(Autoscroll::fit()), cx, |s| {
            s.select(new_selections);
        });
        if state.stack.len() > 1 {
            self.add_selections_state = Some(state);
        }
    }

    pub fn select_next_match_internal(
        &mut self,
        display_map: &DisplaySnapshot,
        replace_newest: bool,
        autoscroll: Option<Autoscroll>,
        cx: &mut ViewContext<Self>,
    ) -> Result<()> {
        fn select_next_match_ranges(
            this: &mut Editor,
            range: Range<usize>,
            replace_newest: bool,
            auto_scroll: Option<Autoscroll>,
            cx: &mut ViewContext<Editor>,
        ) {
            this.unfold_ranges([range.clone()], false, true, cx);
            this.change_selections(auto_scroll, cx, |s| {
                if replace_newest {
                    s.delete(s.newest_anchor().id);
                }
                s.insert_range(range.clone());
            });
        }

        let buffer = &display_map.buffer_snapshot;
        let mut selections = self.selections.all::<usize>(cx);
        if let Some(mut select_next_state) = self.select_next_state.take() {
            let query = &select_next_state.query;
            if !select_next_state.done {
                let first_selection = selections.iter().min_by_key(|s| s.id).unwrap();
                let last_selection = selections.iter().max_by_key(|s| s.id).unwrap();
                let mut next_selected_range = None;

                let bytes_after_last_selection =
                    buffer.bytes_in_range(last_selection.end..buffer.len());
                let bytes_before_first_selection = buffer.bytes_in_range(0..first_selection.start);
                let query_matches = query
                    .stream_find_iter(bytes_after_last_selection)
                    .map(|result| (last_selection.end, result))
                    .chain(
                        query
                            .stream_find_iter(bytes_before_first_selection)
                            .map(|result| (0, result)),
                    );

                for (start_offset, query_match) in query_matches {
                    let query_match = query_match.unwrap(); // can only fail due to I/O
                    let offset_range =
                        start_offset + query_match.start()..start_offset + query_match.end();
                    let display_range = offset_range.start.to_display_point(&display_map)
                        ..offset_range.end.to_display_point(&display_map);

                    if !select_next_state.wordwise
                        || (!movement::is_inside_word(&display_map, display_range.start)
                            && !movement::is_inside_word(&display_map, display_range.end))
                    {
                        if selections
                            .iter()
                            .find(|selection| selection.range().overlaps(&offset_range))
                            .is_none()
                        {
                            next_selected_range = Some(offset_range);
                            break;
                        }
                    }
                }

                if let Some(next_selected_range) = next_selected_range {
                    select_next_match_ranges(
                        self,
                        next_selected_range,
                        replace_newest,
                        autoscroll,
                        cx,
                    );
                } else {
                    select_next_state.done = true;
                }
            }

            self.select_next_state = Some(select_next_state);
        } else if selections.len() == 1 {
            let selection = selections.last_mut().unwrap();
            if selection.start == selection.end {
                let word_range = movement::surrounding_word(
                    &display_map,
                    selection.start.to_display_point(&display_map),
                );
                selection.start = word_range.start.to_offset(&display_map, Bias::Left);
                selection.end = word_range.end.to_offset(&display_map, Bias::Left);
                selection.goal = SelectionGoal::None;
                selection.reversed = false;

                let query = buffer
                    .text_for_range(selection.start..selection.end)
                    .collect::<String>();

                let is_empty = query.is_empty();
                let select_state = SelectNextState {
                    query: AhoCorasick::new(&[query])?,
                    wordwise: true,
                    done: is_empty,
                };
                select_next_match_ranges(
                    self,
                    selection.start..selection.end,
                    replace_newest,
                    autoscroll,
                    cx,
                );
                self.select_next_state = Some(select_state);
            } else {
                let query = buffer
                    .text_for_range(selection.start..selection.end)
                    .collect::<String>();
                self.select_next_state = Some(SelectNextState {
                    query: AhoCorasick::new(&[query])?,
                    wordwise: false,
                    done: false,
                });
                self.select_next_match_internal(display_map, replace_newest, autoscroll, cx)?;
            }
        }
        Ok(())
    }

    pub fn select_all_matches(
        &mut self,
        action: &SelectAllMatches,
        cx: &mut ViewContext<Self>,
    ) -> Result<()> {
        self.push_to_selection_history();
        let display_map = self.display_map.update(cx, |map, cx| map.snapshot(cx));

        loop {
            self.select_next_match_internal(&display_map, action.replace_newest, None, cx)?;

            if self
                .select_next_state
                .as_ref()
                .map(|selection_state| selection_state.done)
                .unwrap_or(true)
            {
                break;
            }
        }

        Ok(())
    }

    pub fn select_next(&mut self, action: &SelectNext, cx: &mut ViewContext<Self>) -> Result<()> {
        self.push_to_selection_history();
        let display_map = self.display_map.update(cx, |map, cx| map.snapshot(cx));
        self.select_next_match_internal(
            &display_map,
            action.replace_newest,
            Some(Autoscroll::newest()),
            cx,
        )?;
        Ok(())
    }

    pub fn select_previous(
        &mut self,
        action: &SelectPrevious,
        cx: &mut ViewContext<Self>,
    ) -> Result<()> {
        self.push_to_selection_history();
        let display_map = self.display_map.update(cx, |map, cx| map.snapshot(cx));
        let buffer = &display_map.buffer_snapshot;
        let mut selections = self.selections.all::<usize>(cx);
        if let Some(mut select_prev_state) = self.select_prev_state.take() {
            let query = &select_prev_state.query;
            if !select_prev_state.done {
                let first_selection = selections.iter().min_by_key(|s| s.id).unwrap();
                let last_selection = selections.iter().max_by_key(|s| s.id).unwrap();
                let mut next_selected_range = None;
                // When we're iterating matches backwards, the oldest match will actually be the furthest one in the buffer.
                let bytes_before_last_selection =
                    buffer.reversed_bytes_in_range(0..last_selection.start);
                let bytes_after_first_selection =
                    buffer.reversed_bytes_in_range(first_selection.end..buffer.len());
                let query_matches = query
                    .stream_find_iter(bytes_before_last_selection)
                    .map(|result| (last_selection.start, result))
                    .chain(
                        query
                            .stream_find_iter(bytes_after_first_selection)
                            .map(|result| (buffer.len(), result)),
                    );
                for (end_offset, query_match) in query_matches {
                    let query_match = query_match.unwrap(); // can only fail due to I/O
                    let offset_range =
                        end_offset - query_match.end()..end_offset - query_match.start();
                    let display_range = offset_range.start.to_display_point(&display_map)
                        ..offset_range.end.to_display_point(&display_map);

                    if !select_prev_state.wordwise
                        || (!movement::is_inside_word(&display_map, display_range.start)
                            && !movement::is_inside_word(&display_map, display_range.end))
                    {
                        next_selected_range = Some(offset_range);
                        break;
                    }
                }

                if let Some(next_selected_range) = next_selected_range {
                    self.unfold_ranges([next_selected_range.clone()], false, true, cx);
                    self.change_selections(Some(Autoscroll::newest()), cx, |s| {
                        if action.replace_newest {
                            s.delete(s.newest_anchor().id);
                        }
                        s.insert_range(next_selected_range);
                    });
                } else {
                    select_prev_state.done = true;
                }
            }

            self.select_prev_state = Some(select_prev_state);
        } else if selections.len() == 1 {
            let selection = selections.last_mut().unwrap();
            if selection.start == selection.end {
                let word_range = movement::surrounding_word(
                    &display_map,
                    selection.start.to_display_point(&display_map),
                );
                selection.start = word_range.start.to_offset(&display_map, Bias::Left);
                selection.end = word_range.end.to_offset(&display_map, Bias::Left);
                selection.goal = SelectionGoal::None;
                selection.reversed = false;

                let query = buffer
                    .text_for_range(selection.start..selection.end)
                    .collect::<String>();
                let query = query.chars().rev().collect::<String>();
                let select_state = SelectNextState {
                    query: AhoCorasick::new(&[query])?,
                    wordwise: true,
                    done: false,
                };
                self.unfold_ranges([selection.start..selection.end], false, true, cx);
                self.change_selections(Some(Autoscroll::newest()), cx, |s| {
                    s.select(selections);
                });
                self.select_prev_state = Some(select_state);
            } else {
                let query = buffer
                    .text_for_range(selection.start..selection.end)
                    .collect::<String>();
                let query = query.chars().rev().collect::<String>();
                self.select_prev_state = Some(SelectNextState {
                    query: AhoCorasick::new(&[query])?,
                    wordwise: false,
                    done: false,
                });
                self.select_previous(action, cx)?;
            }
        }
        Ok(())
    }

    pub fn toggle_comments(&mut self, action: &ToggleComments, cx: &mut ViewContext<Self>) {
        let text_layout_details = &self.text_layout_details(cx);
        self.transact(cx, |this, cx| {
            let mut selections = this.selections.all::<Point>(cx);
            let mut edits = Vec::new();
            let mut selection_edit_ranges = Vec::new();
            let mut last_toggled_row = None;
            let snapshot = this.buffer.read(cx).read(cx);
            let empty_str: Arc<str> = "".into();
            let mut suffixes_inserted = Vec::new();

            fn comment_prefix_range(
                snapshot: &MultiBufferSnapshot,
                row: u32,
                comment_prefix: &str,
                comment_prefix_whitespace: &str,
            ) -> Range<Point> {
                let start = Point::new(row, snapshot.indent_size_for_line(row).len);

                let mut line_bytes = snapshot
                    .bytes_in_range(start..snapshot.max_point())
                    .flatten()
                    .copied();

                // If this line currently begins with the line comment prefix, then record
                // the range containing the prefix.
                if line_bytes
                    .by_ref()
                    .take(comment_prefix.len())
                    .eq(comment_prefix.bytes())
                {
                    // Include any whitespace that matches the comment prefix.
                    let matching_whitespace_len = line_bytes
                        .zip(comment_prefix_whitespace.bytes())
                        .take_while(|(a, b)| a == b)
                        .count() as u32;
                    let end = Point::new(
                        start.row,
                        start.column + comment_prefix.len() as u32 + matching_whitespace_len,
                    );
                    start..end
                } else {
                    start..start
                }
            }

            fn comment_suffix_range(
                snapshot: &MultiBufferSnapshot,
                row: u32,
                comment_suffix: &str,
                comment_suffix_has_leading_space: bool,
            ) -> Range<Point> {
                let end = Point::new(row, snapshot.line_len(row));
                let suffix_start_column = end.column.saturating_sub(comment_suffix.len() as u32);

                let mut line_end_bytes = snapshot
                    .bytes_in_range(Point::new(end.row, suffix_start_column.saturating_sub(1))..end)
                    .flatten()
                    .copied();

                let leading_space_len = if suffix_start_column > 0
                    && line_end_bytes.next() == Some(b' ')
                    && comment_suffix_has_leading_space
                {
                    1
                } else {
                    0
                };

                // If this line currently begins with the line comment prefix, then record
                // the range containing the prefix.
                if line_end_bytes.by_ref().eq(comment_suffix.bytes()) {
                    let start = Point::new(end.row, suffix_start_column - leading_space_len);
                    start..end
                } else {
                    end..end
                }
            }

            // TODO: Handle selections that cross excerpts
            for selection in &mut selections {
                let start_column = snapshot.indent_size_for_line(selection.start.row).len;
                let language = if let Some(language) =
                    snapshot.language_scope_at(Point::new(selection.start.row, start_column))
                {
                    language
                } else {
                    continue;
                };

                selection_edit_ranges.clear();

                // If multiple selections contain a given row, avoid processing that
                // row more than once.
                let mut start_row = selection.start.row;
                if last_toggled_row == Some(start_row) {
                    start_row += 1;
                }
                let end_row =
                    if selection.end.row > selection.start.row && selection.end.column == 0 {
                        selection.end.row - 1
                    } else {
                        selection.end.row
                    };
                last_toggled_row = Some(end_row);

                if start_row > end_row {
                    continue;
                }

                // If the language has line comments, toggle those.
                if let Some(full_comment_prefix) = language.line_comment_prefix() {
                    // Split the comment prefix's trailing whitespace into a separate string,
                    // as that portion won't be used for detecting if a line is a comment.
                    let comment_prefix = full_comment_prefix.trim_end_matches(' ');
                    let comment_prefix_whitespace = &full_comment_prefix[comment_prefix.len()..];
                    let mut all_selection_lines_are_comments = true;

                    for row in start_row..=end_row {
                        if snapshot.is_line_blank(row) && start_row < end_row {
                            continue;
                        }

                        let prefix_range = comment_prefix_range(
                            snapshot.deref(),
                            row,
                            comment_prefix,
                            comment_prefix_whitespace,
                        );
                        if prefix_range.is_empty() {
                            all_selection_lines_are_comments = false;
                        }
                        selection_edit_ranges.push(prefix_range);
                    }

                    if all_selection_lines_are_comments {
                        edits.extend(
                            selection_edit_ranges
                                .iter()
                                .cloned()
                                .map(|range| (range, empty_str.clone())),
                        );
                    } else {
                        let min_column = selection_edit_ranges
                            .iter()
                            .map(|r| r.start.column)
                            .min()
                            .unwrap_or(0);
                        edits.extend(selection_edit_ranges.iter().map(|range| {
                            let position = Point::new(range.start.row, min_column);
                            (position..position, full_comment_prefix.clone())
                        }));
                    }
                } else if let Some((full_comment_prefix, comment_suffix)) =
                    language.block_comment_delimiters()
                {
                    let comment_prefix = full_comment_prefix.trim_end_matches(' ');
                    let comment_prefix_whitespace = &full_comment_prefix[comment_prefix.len()..];
                    let prefix_range = comment_prefix_range(
                        snapshot.deref(),
                        start_row,
                        comment_prefix,
                        comment_prefix_whitespace,
                    );
                    let suffix_range = comment_suffix_range(
                        snapshot.deref(),
                        end_row,
                        comment_suffix.trim_start_matches(' '),
                        comment_suffix.starts_with(' '),
                    );

                    if prefix_range.is_empty() || suffix_range.is_empty() {
                        edits.push((
                            prefix_range.start..prefix_range.start,
                            full_comment_prefix.clone(),
                        ));
                        edits.push((suffix_range.end..suffix_range.end, comment_suffix.clone()));
                        suffixes_inserted.push((end_row, comment_suffix.len()));
                    } else {
                        edits.push((prefix_range, empty_str.clone()));
                        edits.push((suffix_range, empty_str.clone()));
                    }
                } else {
                    continue;
                }
            }

            drop(snapshot);
            this.buffer.update(cx, |buffer, cx| {
                buffer.edit(edits, None, cx);
            });

            // Adjust selections so that they end before any comment suffixes that
            // were inserted.
            let mut suffixes_inserted = suffixes_inserted.into_iter().peekable();
            let mut selections = this.selections.all::<Point>(cx);
            let snapshot = this.buffer.read(cx).read(cx);
            for selection in &mut selections {
                while let Some((row, suffix_len)) = suffixes_inserted.peek().copied() {
                    match row.cmp(&selection.end.row) {
                        Ordering::Less => {
                            suffixes_inserted.next();
                            continue;
                        }
                        Ordering::Greater => break,
                        Ordering::Equal => {
                            if selection.end.column == snapshot.line_len(row) {
                                if selection.is_empty() {
                                    selection.start.column -= suffix_len as u32;
                                }
                                selection.end.column -= suffix_len as u32;
                            }
                            break;
                        }
                    }
                }
            }

            drop(snapshot);
            this.change_selections(Some(Autoscroll::fit()), cx, |s| s.select(selections));

            let selections = this.selections.all::<Point>(cx);
            let selections_on_single_row = selections.windows(2).all(|selections| {
                selections[0].start.row == selections[1].start.row
                    && selections[0].end.row == selections[1].end.row
                    && selections[0].start.row == selections[0].end.row
            });
            let selections_selecting = selections
                .iter()
                .any(|selection| selection.start != selection.end);
            let advance_downwards = action.advance_downwards
                && selections_on_single_row
                && !selections_selecting
                && this.mode != EditorMode::SingleLine;

            if advance_downwards {
                let snapshot = this.buffer.read(cx).snapshot(cx);

                this.change_selections(Some(Autoscroll::fit()), cx, |s| {
                    s.move_cursors_with(|display_snapshot, display_point, _| {
                        let mut point = display_point.to_point(display_snapshot);
                        point.row += 1;
                        point = snapshot.clip_point(point, Bias::Left);
                        let display_point = point.to_display_point(display_snapshot);
                        let goal = SelectionGoal::HorizontalPosition(
                            display_snapshot
                                .x_for_point(display_point, &text_layout_details)
                                .into(),
                        );
                        (display_point, goal)
                    })
                });
            }
        });
    }

    pub fn select_larger_syntax_node(
        &mut self,
        _: &SelectLargerSyntaxNode,
        cx: &mut ViewContext<Self>,
    ) {
        let display_map = self.display_map.update(cx, |map, cx| map.snapshot(cx));
        let buffer = self.buffer.read(cx).snapshot(cx);
        let old_selections = self.selections.all::<usize>(cx).into_boxed_slice();

        let mut stack = mem::take(&mut self.select_larger_syntax_node_stack);
        let mut selected_larger_node = false;
        let new_selections = old_selections
            .iter()
            .map(|selection| {
                let old_range = selection.start..selection.end;
                let mut new_range = old_range.clone();
                while let Some(containing_range) =
                    buffer.range_for_syntax_ancestor(new_range.clone())
                {
                    new_range = containing_range;
                    if !display_map.intersects_fold(new_range.start)
                        && !display_map.intersects_fold(new_range.end)
                    {
                        break;
                    }
                }

                selected_larger_node |= new_range != old_range;
                Selection {
                    id: selection.id,
                    start: new_range.start,
                    end: new_range.end,
                    goal: SelectionGoal::None,
                    reversed: selection.reversed,
                }
            })
            .collect::<Vec<_>>();

        if selected_larger_node {
            stack.push(old_selections);
            self.change_selections(Some(Autoscroll::fit()), cx, |s| {
                s.select(new_selections);
            });
        }
        self.select_larger_syntax_node_stack = stack;
    }

    pub fn select_smaller_syntax_node(
        &mut self,
        _: &SelectSmallerSyntaxNode,
        cx: &mut ViewContext<Self>,
    ) {
        let mut stack = mem::take(&mut self.select_larger_syntax_node_stack);
        if let Some(selections) = stack.pop() {
            self.change_selections(Some(Autoscroll::fit()), cx, |s| {
                s.select(selections.to_vec());
            });
        }
        self.select_larger_syntax_node_stack = stack;
    }

    pub fn move_to_enclosing_bracket(
        &mut self,
        _: &MoveToEnclosingBracket,
        cx: &mut ViewContext<Self>,
    ) {
        self.change_selections(Some(Autoscroll::fit()), cx, |s| {
            s.move_offsets_with(|snapshot, selection| {
                let Some(enclosing_bracket_ranges) =
                    snapshot.enclosing_bracket_ranges(selection.start..selection.end)
                else {
                    return;
                };

                let mut best_length = usize::MAX;
                let mut best_inside = false;
                let mut best_in_bracket_range = false;
                let mut best_destination = None;
                for (open, close) in enclosing_bracket_ranges {
                    let close = close.to_inclusive();
                    let length = close.end() - open.start;
                    let inside = selection.start >= open.end && selection.end <= *close.start();
                    let in_bracket_range = open.to_inclusive().contains(&selection.head())
                        || close.contains(&selection.head());

                    // If best is next to a bracket and current isn't, skip
                    if !in_bracket_range && best_in_bracket_range {
                        continue;
                    }

                    // Prefer smaller lengths unless best is inside and current isn't
                    if length > best_length && (best_inside || !inside) {
                        continue;
                    }

                    best_length = length;
                    best_inside = inside;
                    best_in_bracket_range = in_bracket_range;
                    best_destination = Some(
                        if close.contains(&selection.start) && close.contains(&selection.end) {
                            if inside {
                                open.end
                            } else {
                                open.start
                            }
                        } else {
                            if inside {
                                *close.start()
                            } else {
                                *close.end()
                            }
                        },
                    );
                }

                if let Some(destination) = best_destination {
                    selection.collapse_to(destination, SelectionGoal::None);
                }
            })
        });
    }

    pub fn undo_selection(&mut self, _: &UndoSelection, cx: &mut ViewContext<Self>) {
        self.end_selection(cx);
        self.selection_history.mode = SelectionHistoryMode::Undoing;
        if let Some(entry) = self.selection_history.undo_stack.pop_back() {
            self.change_selections(None, cx, |s| s.select_anchors(entry.selections.to_vec()));
            self.select_next_state = entry.select_next_state;
            self.select_prev_state = entry.select_prev_state;
            self.add_selections_state = entry.add_selections_state;
            self.request_autoscroll(Autoscroll::newest(), cx);
        }
        self.selection_history.mode = SelectionHistoryMode::Normal;
    }

    pub fn redo_selection(&mut self, _: &RedoSelection, cx: &mut ViewContext<Self>) {
        self.end_selection(cx);
        self.selection_history.mode = SelectionHistoryMode::Redoing;
        if let Some(entry) = self.selection_history.redo_stack.pop_back() {
            self.change_selections(None, cx, |s| s.select_anchors(entry.selections.to_vec()));
            self.select_next_state = entry.select_next_state;
            self.select_prev_state = entry.select_prev_state;
            self.add_selections_state = entry.add_selections_state;
            self.request_autoscroll(Autoscroll::newest(), cx);
        }
        self.selection_history.mode = SelectionHistoryMode::Normal;
    }

    fn go_to_diagnostic(&mut self, _: &GoToDiagnostic, cx: &mut ViewContext<Self>) {
        self.go_to_diagnostic_impl(Direction::Next, cx)
    }

    fn go_to_prev_diagnostic(&mut self, _: &GoToPrevDiagnostic, cx: &mut ViewContext<Self>) {
        self.go_to_diagnostic_impl(Direction::Prev, cx)
    }

    pub fn go_to_diagnostic_impl(&mut self, direction: Direction, cx: &mut ViewContext<Self>) {
        let buffer = self.buffer.read(cx).snapshot(cx);
        let selection = self.selections.newest::<usize>(cx);

        // If there is an active Diagnostic Popover. Jump to it's diagnostic instead.
        if direction == Direction::Next {
            if let Some(popover) = self.hover_state.diagnostic_popover.as_ref() {
                let (group_id, jump_to) = popover.activation_info();
                if self.activate_diagnostics(group_id, cx) {
                    self.change_selections(Some(Autoscroll::fit()), cx, |s| {
                        let mut new_selection = s.newest_anchor().clone();
                        new_selection.collapse_to(jump_to, SelectionGoal::None);
                        s.select_anchors(vec![new_selection.clone()]);
                    });
                }
                return;
            }
        }

        let mut active_primary_range = self.active_diagnostics.as_ref().map(|active_diagnostics| {
            active_diagnostics
                .primary_range
                .to_offset(&buffer)
                .to_inclusive()
        });
        let mut search_start = if let Some(active_primary_range) = active_primary_range.as_ref() {
            if active_primary_range.contains(&selection.head()) {
                *active_primary_range.end()
            } else {
                selection.head()
            }
        } else {
            selection.head()
        };

        loop {
            let mut diagnostics = if direction == Direction::Prev {
                buffer.diagnostics_in_range::<_, usize>(0..search_start, true)
            } else {
                buffer.diagnostics_in_range::<_, usize>(search_start..buffer.len(), false)
            };
            let group = diagnostics.find_map(|entry| {
                if entry.diagnostic.is_primary
                    && entry.diagnostic.severity <= DiagnosticSeverity::WARNING
                    && !entry.range.is_empty()
                    && Some(entry.range.end) != active_primary_range.as_ref().map(|r| *r.end())
                    && !entry.range.contains(&search_start)
                {
                    Some((entry.range, entry.diagnostic.group_id))
                } else {
                    None
                }
            });

            if let Some((primary_range, group_id)) = group {
                if self.activate_diagnostics(group_id, cx) {
                    self.change_selections(Some(Autoscroll::fit()), cx, |s| {
                        s.select(vec![Selection {
                            id: selection.id,
                            start: primary_range.start,
                            end: primary_range.start,
                            reversed: false,
                            goal: SelectionGoal::None,
                        }]);
                    });
                }
                break;
            } else {
                // Cycle around to the start of the buffer, potentially moving back to the start of
                // the currently active diagnostic.
                active_primary_range.take();
                if direction == Direction::Prev {
                    if search_start == buffer.len() {
                        break;
                    } else {
                        search_start = buffer.len();
                    }
                } else if search_start == 0 {
                    break;
                } else {
                    search_start = 0;
                }
            }
        }
    }

    fn go_to_hunk(&mut self, _: &GoToHunk, cx: &mut ViewContext<Self>) {
        let snapshot = self
            .display_map
            .update(cx, |display_map, cx| display_map.snapshot(cx));
        let selection = self.selections.newest::<Point>(cx);

        if !self.seek_in_direction(
            &snapshot,
            selection.head(),
            false,
            snapshot
                .buffer_snapshot
                .git_diff_hunks_in_range((selection.head().row + 1)..u32::MAX),
            cx,
        ) {
            let wrapped_point = Point::zero();
            self.seek_in_direction(
                &snapshot,
                wrapped_point,
                true,
                snapshot
                    .buffer_snapshot
                    .git_diff_hunks_in_range((wrapped_point.row + 1)..u32::MAX),
                cx,
            );
        }
    }

    fn go_to_prev_hunk(&mut self, _: &GoToPrevHunk, cx: &mut ViewContext<Self>) {
        let snapshot = self
            .display_map
            .update(cx, |display_map, cx| display_map.snapshot(cx));
        let selection = self.selections.newest::<Point>(cx);

        if !self.seek_in_direction(
            &snapshot,
            selection.head(),
            false,
            snapshot
                .buffer_snapshot
                .git_diff_hunks_in_range_rev(0..selection.head().row),
            cx,
        ) {
            let wrapped_point = snapshot.buffer_snapshot.max_point();
            self.seek_in_direction(
                &snapshot,
                wrapped_point,
                true,
                snapshot
                    .buffer_snapshot
                    .git_diff_hunks_in_range_rev(0..wrapped_point.row),
                cx,
            );
        }
    }

    fn seek_in_direction(
        &mut self,
        snapshot: &DisplaySnapshot,
        initial_point: Point,
        is_wrapped: bool,
        hunks: impl Iterator<Item = DiffHunk<u32>>,
        cx: &mut ViewContext<Editor>,
    ) -> bool {
        let display_point = initial_point.to_display_point(snapshot);
        let mut hunks = hunks
            .map(|hunk| diff_hunk_to_display(hunk, &snapshot))
            .filter(|hunk| {
                if is_wrapped {
                    true
                } else {
                    !hunk.contains_display_row(display_point.row())
                }
            })
            .dedup();

        if let Some(hunk) = hunks.next() {
            self.change_selections(Some(Autoscroll::fit()), cx, |s| {
                let row = hunk.start_display_row();
                let point = DisplayPoint::new(row, 0);
                s.select_display_ranges([point..point]);
            });

            true
        } else {
            false
        }
    }

    pub fn go_to_definition(&mut self, _: &GoToDefinition, cx: &mut ViewContext<Self>) {
        self.go_to_definition_of_kind(GotoDefinitionKind::Symbol, false, cx);
    }

    pub fn go_to_type_definition(&mut self, _: &GoToTypeDefinition, cx: &mut ViewContext<Self>) {
        self.go_to_definition_of_kind(GotoDefinitionKind::Type, false, cx);
    }

    pub fn go_to_definition_split(&mut self, _: &GoToDefinitionSplit, cx: &mut ViewContext<Self>) {
        self.go_to_definition_of_kind(GotoDefinitionKind::Symbol, true, cx);
    }

    pub fn go_to_type_definition_split(
        &mut self,
        _: &GoToTypeDefinitionSplit,
        cx: &mut ViewContext<Self>,
    ) {
        self.go_to_definition_of_kind(GotoDefinitionKind::Type, true, cx);
    }

    fn go_to_definition_of_kind(
        &mut self,
        kind: GotoDefinitionKind,
        split: bool,
        cx: &mut ViewContext<Self>,
    ) {
        let Some(workspace) = self.workspace() else {
            return;
        };
        let buffer = self.buffer.read(cx);
        let head = self.selections.newest::<usize>(cx).head();
        let (buffer, head) = if let Some(text_anchor) = buffer.text_anchor_for_position(head, cx) {
            text_anchor
        } else {
            return;
        };

        let project = workspace.read(cx).project().clone();
        let definitions = project.update(cx, |project, cx| match kind {
            GotoDefinitionKind::Symbol => project.definition(&buffer, head, cx),
            GotoDefinitionKind::Type => project.type_definition(&buffer, head, cx),
        });

        cx.spawn(|editor, mut cx| async move {
            let definitions = definitions.await?;
            editor.update(&mut cx, |editor, cx| {
                editor.navigate_to_definitions(
                    definitions
                        .into_iter()
                        .map(GoToDefinitionLink::Text)
                        .collect(),
                    split,
                    cx,
                );
            })?;
            Ok::<(), anyhow::Error>(())
        })
        .detach_and_log_err(cx);
    }

    pub fn navigate_to_definitions(
        &mut self,
        mut definitions: Vec<GoToDefinitionLink>,
        split: bool,
        cx: &mut ViewContext<Editor>,
    ) {
        let Some(workspace) = self.workspace() else {
            return;
        };
        let pane = workspace.read(cx).active_pane().clone();
        // If there is one definition, just open it directly
        if definitions.len() == 1 {
            let definition = definitions.pop().unwrap();
            let target_task = match definition {
                GoToDefinitionLink::Text(link) => Task::Ready(Some(Ok(Some(link.target)))),
                GoToDefinitionLink::InlayHint(lsp_location, server_id) => {
                    self.compute_target_location(lsp_location, server_id, cx)
                }
            };
            cx.spawn(|editor, mut cx| async move {
                let target = target_task.await.context("target resolution task")?;
                if let Some(target) = target {
                    editor.update(&mut cx, |editor, cx| {
                        let range = target.range.to_offset(target.buffer.read(cx));
                        let range = editor.range_for_match(&range);
                        if Some(&target.buffer) == editor.buffer.read(cx).as_singleton().as_ref() {
                            editor.change_selections(Some(Autoscroll::fit()), cx, |s| {
                                s.select_ranges([range]);
                            });
                        } else {
                            cx.window_context().defer(move |cx| {
                                let target_editor: View<Self> =
                                    workspace.update(cx, |workspace, cx| {
                                        if split {
                                            workspace.split_project_item(target.buffer.clone(), cx)
                                        } else {
                                            workspace.open_project_item(target.buffer.clone(), cx)
                                        }
                                    });
                                target_editor.update(cx, |target_editor, cx| {
                                    // When selecting a definition in a different buffer, disable the nav history
                                    // to avoid creating a history entry at the previous cursor location.
                                    pane.update(cx, |pane, _| pane.disable_history());
                                    target_editor.change_selections(
                                        Some(Autoscroll::fit()),
                                        cx,
                                        |s| {
                                            s.select_ranges([range]);
                                        },
                                    );
                                    pane.update(cx, |pane, _| pane.enable_history());
                                });
                            });
                        }
                    })
                } else {
                    Ok(())
                }
            })
            .detach_and_log_err(cx);
        } else if !definitions.is_empty() {
            let replica_id = self.replica_id(cx);
            cx.spawn(|editor, mut cx| async move {
                let (title, location_tasks) = editor
                    .update(&mut cx, |editor, cx| {
                        let title = definitions
                            .iter()
                            .find_map(|definition| match definition {
                                GoToDefinitionLink::Text(link) => {
                                    link.origin.as_ref().map(|origin| {
                                        let buffer = origin.buffer.read(cx);
                                        format!(
                                            "Definitions for {}",
                                            buffer
                                                .text_for_range(origin.range.clone())
                                                .collect::<String>()
                                        )
                                    })
                                }
                                GoToDefinitionLink::InlayHint(_, _) => None,
                            })
                            .unwrap_or("Definitions".to_string());
                        let location_tasks = definitions
                            .into_iter()
                            .map(|definition| match definition {
                                GoToDefinitionLink::Text(link) => {
                                    Task::Ready(Some(Ok(Some(link.target))))
                                }
                                GoToDefinitionLink::InlayHint(lsp_location, server_id) => {
                                    editor.compute_target_location(lsp_location, server_id, cx)
                                }
                            })
                            .collect::<Vec<_>>();
                        (title, location_tasks)
                    })
                    .context("location tasks preparation")?;

                let locations = futures::future::join_all(location_tasks)
                    .await
                    .into_iter()
                    .filter_map(|location| location.transpose())
                    .collect::<Result<_>>()
                    .context("location tasks")?;
                workspace.update(&mut cx, |workspace, cx| {
                    Self::open_locations_in_multibuffer(
                        workspace, locations, replica_id, title, split, cx,
                    )
                });

                anyhow::Ok(())
            })
            .detach_and_log_err(cx);
        }
    }

    fn compute_target_location(
        &self,
        lsp_location: lsp::Location,
        server_id: LanguageServerId,
        cx: &mut ViewContext<Editor>,
    ) -> Task<anyhow::Result<Option<Location>>> {
        let Some(project) = self.project.clone() else {
            return Task::Ready(Some(Ok(None)));
        };

        cx.spawn(move |editor, mut cx| async move {
            let location_task = editor.update(&mut cx, |editor, cx| {
                project.update(cx, |project, cx| {
                    let language_server_name =
                        editor.buffer.read(cx).as_singleton().and_then(|buffer| {
                            project
                                .language_server_for_buffer(buffer.read(cx), server_id, cx)
                                .map(|(_, lsp_adapter)| {
                                    LanguageServerName(Arc::from(lsp_adapter.name()))
                                })
                        });
                    language_server_name.map(|language_server_name| {
                        project.open_local_buffer_via_lsp(
                            lsp_location.uri.clone(),
                            server_id,
                            language_server_name,
                            cx,
                        )
                    })
                })
            })?;
            let location = match location_task {
                Some(task) => Some({
                    let target_buffer_handle = task.await.context("open local buffer")?;
                    let range = target_buffer_handle.update(&mut cx, |target_buffer, _| {
                        let target_start = target_buffer
                            .clip_point_utf16(point_from_lsp(lsp_location.range.start), Bias::Left);
                        let target_end = target_buffer
                            .clip_point_utf16(point_from_lsp(lsp_location.range.end), Bias::Left);
                        target_buffer.anchor_after(target_start)
                            ..target_buffer.anchor_before(target_end)
                    })?;
                    Location {
                        buffer: target_buffer_handle,
                        range,
                    }
                }),
                None => None,
            };
            Ok(location)
        })
    }

    pub fn find_all_references(
        &mut self,
        _: &FindAllReferences,
        cx: &mut ViewContext<Self>,
    ) -> Option<Task<Result<()>>> {
        let buffer = self.buffer.read(cx);
        let head = self.selections.newest::<usize>(cx).head();
        let (buffer, head) = buffer.text_anchor_for_position(head, cx)?;
        let replica_id = self.replica_id(cx);

        let workspace = self.workspace()?;
        let project = workspace.read(cx).project().clone();
        let references = project.update(cx, |project, cx| project.references(&buffer, head, cx));
        Some(cx.spawn(|_, mut cx| async move {
            let locations = references.await?;
            if locations.is_empty() {
                return Ok(());
            }

            workspace.update(&mut cx, |workspace, cx| {
                let title = locations
                    .first()
                    .as_ref()
                    .map(|location| {
                        let buffer = location.buffer.read(cx);
                        format!(
                            "References to `{}`",
                            buffer
                                .text_for_range(location.range.clone())
                                .collect::<String>()
                        )
                    })
                    .unwrap();
                Self::open_locations_in_multibuffer(
                    workspace, locations, replica_id, title, false, cx,
                );
            })?;

            Ok(())
        }))
    }

    /// Opens a multibuffer with the given project locations in it
    pub fn open_locations_in_multibuffer(
        workspace: &mut Workspace,
        mut locations: Vec<Location>,
        replica_id: ReplicaId,
        title: String,
        split: bool,
        cx: &mut ViewContext<Workspace>,
    ) {
        // If there are multiple definitions, open them in a multibuffer
        locations.sort_by_key(|location| location.buffer.read(cx).remote_id());
        let mut locations = locations.into_iter().peekable();
        let mut ranges_to_highlight = Vec::new();

        let excerpt_buffer = cx.build_model(|cx| {
            let mut multibuffer = MultiBuffer::new(replica_id);
            while let Some(location) = locations.next() {
                let buffer = location.buffer.read(cx);
                let mut ranges_for_buffer = Vec::new();
                let range = location.range.to_offset(buffer);
                ranges_for_buffer.push(range.clone());

                while let Some(next_location) = locations.peek() {
                    if next_location.buffer == location.buffer {
                        ranges_for_buffer.push(next_location.range.to_offset(buffer));
                        locations.next();
                    } else {
                        break;
                    }
                }

                ranges_for_buffer.sort_by_key(|range| (range.start, Reverse(range.end)));
                ranges_to_highlight.extend(multibuffer.push_excerpts_with_context_lines(
                    location.buffer.clone(),
                    ranges_for_buffer,
                    1,
                    cx,
                ))
            }

            multibuffer.with_title(title)
        });

        let editor = cx.build_view(|cx| {
            Editor::for_multibuffer(excerpt_buffer, Some(workspace.project().clone()), cx)
        });
        editor.update(cx, |editor, cx| {
            editor.highlight_background::<Self>(
                ranges_to_highlight,
                |theme| theme.editor_highlighted_line_background,
                cx,
            );
        });
        if split {
            workspace.split_item(SplitDirection::Right, Box::new(editor), cx);
        } else {
            workspace.add_item(Box::new(editor), cx);
        }
    }

    pub fn rename(&mut self, _: &Rename, cx: &mut ViewContext<Self>) -> Option<Task<Result<()>>> {
        use language::ToOffset as _;

        let project = self.project.clone()?;
        let selection = self.selections.newest_anchor().clone();
        let (cursor_buffer, cursor_buffer_position) = self
            .buffer
            .read(cx)
            .text_anchor_for_position(selection.head(), cx)?;
        let (tail_buffer, _) = self
            .buffer
            .read(cx)
            .text_anchor_for_position(selection.tail(), cx)?;
        if tail_buffer != cursor_buffer {
            return None;
        }

        let snapshot = cursor_buffer.read(cx).snapshot();
        let cursor_buffer_offset = cursor_buffer_position.to_offset(&snapshot);
        let prepare_rename = project.update(cx, |project, cx| {
            project.prepare_rename(cursor_buffer, cursor_buffer_offset, cx)
        });

        Some(cx.spawn(|this, mut cx| async move {
            let rename_range = if let Some(range) = prepare_rename.await? {
                Some(range)
            } else {
                this.update(&mut cx, |this, cx| {
                    let buffer = this.buffer.read(cx).snapshot(cx);
                    let mut buffer_highlights = this
                        .document_highlights_for_position(selection.head(), &buffer)
                        .filter(|highlight| {
                            highlight.start.excerpt_id == selection.head().excerpt_id
                                && highlight.end.excerpt_id == selection.head().excerpt_id
                        });
                    buffer_highlights
                        .next()
                        .map(|highlight| highlight.start.text_anchor..highlight.end.text_anchor)
                })?
            };
            if let Some(rename_range) = rename_range {
                let rename_buffer_range = rename_range.to_offset(&snapshot);
                let cursor_offset_in_rename_range =
                    cursor_buffer_offset.saturating_sub(rename_buffer_range.start);

                this.update(&mut cx, |this, cx| {
                    this.take_rename(false, cx);
                    let buffer = this.buffer.read(cx).read(cx);
                    let cursor_offset = selection.head().to_offset(&buffer);
                    let rename_start = cursor_offset.saturating_sub(cursor_offset_in_rename_range);
                    let rename_end = rename_start + rename_buffer_range.len();
                    let range = buffer.anchor_before(rename_start)..buffer.anchor_after(rename_end);
                    let mut old_highlight_id = None;
                    let old_name: Arc<str> = buffer
                        .chunks(rename_start..rename_end, true)
                        .map(|chunk| {
                            if old_highlight_id.is_none() {
                                old_highlight_id = chunk.syntax_highlight_id;
                            }
                            chunk.text
                        })
                        .collect::<String>()
                        .into();

                    drop(buffer);

                    // Position the selection in the rename editor so that it matches the current selection.
                    this.show_local_selections = false;
                    let rename_editor = cx.build_view(|cx| {
                        let mut editor = Editor::single_line(cx);
                        editor.buffer.update(cx, |buffer, cx| {
                            buffer.edit([(0..0, old_name.clone())], None, cx)
                        });
                        editor.select_all(&SelectAll, cx);
                        editor
                    });

                    let ranges = this
                        .clear_background_highlights::<DocumentHighlightWrite>(cx)
                        .into_iter()
                        .flat_map(|(_, ranges)| ranges.into_iter())
                        .chain(
                            this.clear_background_highlights::<DocumentHighlightRead>(cx)
                                .into_iter()
                                .flat_map(|(_, ranges)| ranges.into_iter()),
                        )
                        .collect();

                    this.highlight_text::<Rename>(
                        ranges,
                        HighlightStyle {
                            fade_out: Some(0.6),
                            ..Default::default()
                        },
                        cx,
                    );
                    let rename_focus_handle = rename_editor.focus_handle(cx);
                    cx.focus(&rename_focus_handle);
                    let block_id = this.insert_blocks(
                        [BlockProperties {
                            style: BlockStyle::Flex,
                            position: range.start.clone(),
                            height: 1,
                            render: Arc::new({
                                let rename_editor = rename_editor.clone();
                                move |cx: &mut BlockContext| {
                                    let mut text_style = cx.editor_style.text.clone();
                                    if let Some(highlight_style) = old_highlight_id
                                        .and_then(|h| h.style(&cx.editor_style.syntax))
                                    {
                                        text_style = text_style.highlight(highlight_style);
                                    }
                                    div()
                                        .pl(cx.anchor_x)
                                        .child(render_view(
                                            &rename_editor,
                                            EditorElement::new(EditorStyle {
                                                background: cx.theme().system().transparent,
                                                local_player: cx.editor_style.local_player,
                                                text: text_style,
                                                scrollbar_width: cx.editor_style.scrollbar_width,
                                                syntax: cx.editor_style.syntax.clone(),
                                                diagnostic_style: cx
                                                    .editor_style
                                                    .diagnostic_style
                                                    .clone(),
                                            }),
                                        ))
                                        .render()
                                }
                            }),
                            disposition: BlockDisposition::Below,
                        }],
                        Some(Autoscroll::fit()),
                        cx,
                    )[0];
                    this.pending_rename = Some(RenameState {
                        range,
                        old_name,
                        editor: rename_editor,
                        block_id,
                    });
                })?;
            }

            Ok(())
        }))
    }

    pub fn confirm_rename(
        &mut self,
        _: &ConfirmRename,
        cx: &mut ViewContext<Self>,
    ) -> Option<Task<Result<()>>> {
        let rename = self.take_rename(false, cx)?;
        let workspace = self.workspace()?;
        let (start_buffer, start) = self
            .buffer
            .read(cx)
            .text_anchor_for_position(rename.range.start.clone(), cx)?;
        let (end_buffer, end) = self
            .buffer
            .read(cx)
            .text_anchor_for_position(rename.range.end.clone(), cx)?;
        if start_buffer != end_buffer {
            return None;
        }

        let buffer = start_buffer;
        let range = start..end;
        let old_name = rename.old_name;
        let new_name = rename.editor.read(cx).text(cx);

        let rename = workspace
            .read(cx)
            .project()
            .clone()
            .update(cx, |project, cx| {
                project.perform_rename(buffer.clone(), range.start, new_name.clone(), true, cx)
            });
        let workspace = workspace.downgrade();

        Some(cx.spawn(|editor, mut cx| async move {
            let project_transaction = rename.await?;
            Self::open_project_transaction(
                &editor,
                workspace,
                project_transaction,
                format!("Rename: {} → {}", old_name, new_name),
                cx.clone(),
            )
            .await?;

            editor.update(&mut cx, |editor, cx| {
                editor.refresh_document_highlights(cx);
            })?;
            Ok(())
        }))
    }

    fn take_rename(
        &mut self,
        moving_cursor: bool,
        cx: &mut ViewContext<Self>,
    ) -> Option<RenameState> {
        let rename = self.pending_rename.take()?;
        self.remove_blocks(
            [rename.block_id].into_iter().collect(),
            Some(Autoscroll::fit()),
            cx,
        );
        self.clear_highlights::<Rename>(cx);
        self.show_local_selections = true;

        if moving_cursor {
            let rename_editor = rename.editor.read(cx);
            let cursor_in_rename_editor = rename_editor.selections.newest::<usize>(cx).head();

            // Update the selection to match the position of the selection inside
            // the rename editor.
            let snapshot = self.buffer.read(cx).read(cx);
            let rename_range = rename.range.to_offset(&snapshot);
            let cursor_in_editor = snapshot
                .clip_offset(rename_range.start + cursor_in_rename_editor, Bias::Left)
                .min(rename_range.end);
            drop(snapshot);

            self.change_selections(None, cx, |s| {
                s.select_ranges(vec![cursor_in_editor..cursor_in_editor])
            });
        } else {
            self.refresh_document_highlights(cx);
        }

        Some(rename)
    }

    #[cfg(any(test, feature = "test-support"))]
    pub fn pending_rename(&self) -> Option<&RenameState> {
        self.pending_rename.as_ref()
    }

    fn format(&mut self, _: &Format, cx: &mut ViewContext<Self>) -> Option<Task<Result<()>>> {
        let project = match &self.project {
            Some(project) => project.clone(),
            None => return None,
        };

        Some(self.perform_format(project, FormatTrigger::Manual, cx))
    }

    fn perform_format(
        &mut self,
        project: Model<Project>,
        trigger: FormatTrigger,
        cx: &mut ViewContext<Self>,
    ) -> Task<Result<()>> {
        let buffer = self.buffer().clone();
        let buffers = buffer.read(cx).all_buffers();

        let mut timeout = cx.background_executor().timer(FORMAT_TIMEOUT).fuse();
        let format = project.update(cx, |project, cx| project.format(buffers, true, trigger, cx));

        cx.spawn(|_, mut cx| async move {
            let transaction = futures::select_biased! {
                _ = timeout => {
                    log::warn!("timed out waiting for formatting");
                    None
                }
                transaction = format.log_err().fuse() => transaction,
            };

            buffer.update(&mut cx, |buffer, cx| {
                if let Some(transaction) = transaction {
                    if !buffer.is_singleton() {
                        buffer.push_transaction(&transaction.0, cx);
                    }
                }

                cx.notify();
            });

            Ok(())
        })
    }

    fn restart_language_server(&mut self, _: &RestartLanguageServer, cx: &mut ViewContext<Self>) {
        if let Some(project) = self.project.clone() {
            self.buffer.update(cx, |multi_buffer, cx| {
                project.update(cx, |project, cx| {
                    project.restart_language_servers_for_buffers(multi_buffer.all_buffers(), cx);
                });
            })
        }
    }

    fn show_character_palette(&mut self, _: &ShowCharacterPalette, cx: &mut ViewContext<Self>) {
        cx.show_character_palette();
    }

    fn refresh_active_diagnostics(&mut self, cx: &mut ViewContext<Editor>) {
        if let Some(active_diagnostics) = self.active_diagnostics.as_mut() {
            let buffer = self.buffer.read(cx).snapshot(cx);
            let primary_range_start = active_diagnostics.primary_range.start.to_offset(&buffer);
            let is_valid = buffer
                .diagnostics_in_range::<_, usize>(active_diagnostics.primary_range.clone(), false)
                .any(|entry| {
                    entry.diagnostic.is_primary
                        && !entry.range.is_empty()
                        && entry.range.start == primary_range_start
                        && entry.diagnostic.message == active_diagnostics.primary_message
                });

            if is_valid != active_diagnostics.is_valid {
                active_diagnostics.is_valid = is_valid;
                let mut new_styles = HashMap::default();
                for (block_id, diagnostic) in &active_diagnostics.blocks {
                    new_styles.insert(
                        *block_id,
                        diagnostic_block_renderer(diagnostic.clone(), is_valid),
                    );
                }
                self.display_map
                    .update(cx, |display_map, _| display_map.replace_blocks(new_styles));
            }
        }
    }

    fn activate_diagnostics(&mut self, group_id: usize, cx: &mut ViewContext<Self>) -> bool {
        self.dismiss_diagnostics(cx);
        self.active_diagnostics = self.display_map.update(cx, |display_map, cx| {
            let buffer = self.buffer.read(cx).snapshot(cx);

            let mut primary_range = None;
            let mut primary_message = None;
            let mut group_end = Point::zero();
            let diagnostic_group = buffer
                .diagnostic_group::<Point>(group_id)
                .map(|entry| {
                    if entry.range.end > group_end {
                        group_end = entry.range.end;
                    }
                    if entry.diagnostic.is_primary {
                        primary_range = Some(entry.range.clone());
                        primary_message = Some(entry.diagnostic.message.clone());
                    }
                    entry
                })
                .collect::<Vec<_>>();
            let primary_range = primary_range?;
            let primary_message = primary_message?;
            let primary_range =
                buffer.anchor_after(primary_range.start)..buffer.anchor_before(primary_range.end);

            let blocks = display_map
                .insert_blocks(
                    diagnostic_group.iter().map(|entry| {
                        let diagnostic = entry.diagnostic.clone();
                        let message_height = diagnostic.message.lines().count() as u8;
                        BlockProperties {
                            style: BlockStyle::Fixed,
                            position: buffer.anchor_after(entry.range.start),
                            height: message_height,
                            render: diagnostic_block_renderer(diagnostic, true),
                            disposition: BlockDisposition::Below,
                        }
                    }),
                    cx,
                )
                .into_iter()
                .zip(diagnostic_group.into_iter().map(|entry| entry.diagnostic))
                .collect();

            Some(ActiveDiagnosticGroup {
                primary_range,
                primary_message,
                blocks,
                is_valid: true,
            })
        });
        self.active_diagnostics.is_some()
    }

    fn dismiss_diagnostics(&mut self, cx: &mut ViewContext<Self>) {
        if let Some(active_diagnostic_group) = self.active_diagnostics.take() {
            self.display_map.update(cx, |display_map, cx| {
                display_map.remove_blocks(active_diagnostic_group.blocks.into_keys().collect(), cx);
            });
            cx.notify();
        }
    }

    pub fn set_selections_from_remote(
        &mut self,
        selections: Vec<Selection<Anchor>>,
        pending_selection: Option<Selection<Anchor>>,
        cx: &mut ViewContext<Self>,
    ) {
        let old_cursor_position = self.selections.newest_anchor().head();
        self.selections.change_with(cx, |s| {
            s.select_anchors(selections);
            if let Some(pending_selection) = pending_selection {
                s.set_pending(pending_selection, SelectMode::Character);
            } else {
                s.clear_pending();
            }
        });
        self.selections_did_change(false, &old_cursor_position, cx);
    }

    fn push_to_selection_history(&mut self) {
        self.selection_history.push(SelectionHistoryEntry {
            selections: self.selections.disjoint_anchors(),
            select_next_state: self.select_next_state.clone(),
            select_prev_state: self.select_prev_state.clone(),
            add_selections_state: self.add_selections_state.clone(),
        });
    }

    pub fn transact(
        &mut self,
        cx: &mut ViewContext<Self>,
        update: impl FnOnce(&mut Self, &mut ViewContext<Self>),
    ) -> Option<TransactionId> {
        self.start_transaction_at(Instant::now(), cx);
        update(self, cx);
        self.end_transaction_at(Instant::now(), cx)
    }

    fn start_transaction_at(&mut self, now: Instant, cx: &mut ViewContext<Self>) {
        self.end_selection(cx);
        if let Some(tx_id) = self
            .buffer
            .update(cx, |buffer, cx| buffer.start_transaction_at(now, cx))
        {
            self.selection_history
                .insert_transaction(tx_id, self.selections.disjoint_anchors());
        }
    }

    fn end_transaction_at(
        &mut self,
        now: Instant,
        cx: &mut ViewContext<Self>,
    ) -> Option<TransactionId> {
        if let Some(tx_id) = self
            .buffer
            .update(cx, |buffer, cx| buffer.end_transaction_at(now, cx))
        {
            if let Some((_, end_selections)) = self.selection_history.transaction_mut(tx_id) {
                *end_selections = Some(self.selections.disjoint_anchors());
            } else {
                log::error!("unexpectedly ended a transaction that wasn't started by this editor");
            }

            cx.emit(Event::Edited);
            Some(tx_id)
        } else {
            None
        }
    }

    pub fn fold(&mut self, _: &Fold, cx: &mut ViewContext<Self>) {
        let mut fold_ranges = Vec::new();

        let display_map = self.display_map.update(cx, |map, cx| map.snapshot(cx));

        let selections = self.selections.all_adjusted(cx);
        for selection in selections {
            let range = selection.range().sorted();
            let buffer_start_row = range.start.row;

            for row in (0..=range.end.row).rev() {
                let fold_range = display_map.foldable_range(row);

                if let Some(fold_range) = fold_range {
                    if fold_range.end.row >= buffer_start_row {
                        fold_ranges.push(fold_range);
                        if row <= range.start.row {
                            break;
                        }
                    }
                }
            }
        }

        self.fold_ranges(fold_ranges, true, cx);
    }

    pub fn fold_at(&mut self, fold_at: &FoldAt, cx: &mut ViewContext<Self>) {
        let buffer_row = fold_at.buffer_row;
        let display_map = self.display_map.update(cx, |map, cx| map.snapshot(cx));

        if let Some(fold_range) = display_map.foldable_range(buffer_row) {
            let autoscroll = self
                .selections
                .all::<Point>(cx)
                .iter()
                .any(|selection| fold_range.overlaps(&selection.range()));

            self.fold_ranges(std::iter::once(fold_range), autoscroll, cx);
        }
    }

    pub fn unfold_lines(&mut self, _: &UnfoldLines, cx: &mut ViewContext<Self>) {
        let display_map = self.display_map.update(cx, |map, cx| map.snapshot(cx));
        let buffer = &display_map.buffer_snapshot;
        let selections = self.selections.all::<Point>(cx);
        let ranges = selections
            .iter()
            .map(|s| {
                let range = s.display_range(&display_map).sorted();
                let mut start = range.start.to_point(&display_map);
                let mut end = range.end.to_point(&display_map);
                start.column = 0;
                end.column = buffer.line_len(end.row);
                start..end
            })
            .collect::<Vec<_>>();

        self.unfold_ranges(ranges, true, true, cx);
    }

    pub fn unfold_at(&mut self, unfold_at: &UnfoldAt, cx: &mut ViewContext<Self>) {
        let display_map = self.display_map.update(cx, |map, cx| map.snapshot(cx));

        let intersection_range = Point::new(unfold_at.buffer_row, 0)
            ..Point::new(
                unfold_at.buffer_row,
                display_map.buffer_snapshot.line_len(unfold_at.buffer_row),
            );

        let autoscroll = self
            .selections
            .all::<Point>(cx)
            .iter()
            .any(|selection| selection.range().overlaps(&intersection_range));

        self.unfold_ranges(std::iter::once(intersection_range), true, autoscroll, cx)
    }

    pub fn fold_selected_ranges(&mut self, _: &FoldSelectedRanges, cx: &mut ViewContext<Self>) {
        let selections = self.selections.all::<Point>(cx);
        let display_map = self.display_map.update(cx, |map, cx| map.snapshot(cx));
        let line_mode = self.selections.line_mode;
        let ranges = selections.into_iter().map(|s| {
            if line_mode {
                let start = Point::new(s.start.row, 0);
                let end = Point::new(s.end.row, display_map.buffer_snapshot.line_len(s.end.row));
                start..end
            } else {
                s.start..s.end
            }
        });
        self.fold_ranges(ranges, true, cx);
    }

    pub fn fold_ranges<T: ToOffset + Clone>(
        &mut self,
        ranges: impl IntoIterator<Item = Range<T>>,
        auto_scroll: bool,
        cx: &mut ViewContext<Self>,
    ) {
        let mut ranges = ranges.into_iter().peekable();
        if ranges.peek().is_some() {
            self.display_map.update(cx, |map, cx| map.fold(ranges, cx));

            if auto_scroll {
                self.request_autoscroll(Autoscroll::fit(), cx);
            }

            cx.notify();
        }
    }

    pub fn unfold_ranges<T: ToOffset + Clone>(
        &mut self,
        ranges: impl IntoIterator<Item = Range<T>>,
        inclusive: bool,
        auto_scroll: bool,
        cx: &mut ViewContext<Self>,
    ) {
        let mut ranges = ranges.into_iter().peekable();
        if ranges.peek().is_some() {
            self.display_map
                .update(cx, |map, cx| map.unfold(ranges, inclusive, cx));
            if auto_scroll {
                self.request_autoscroll(Autoscroll::fit(), cx);
            }

            cx.notify();
        }
    }

    pub fn set_gutter_hovered(&mut self, hovered: bool, cx: &mut ViewContext<Self>) {
        if hovered != self.gutter_hovered {
            self.gutter_hovered = hovered;
            cx.notify();
        }
    }

    pub fn insert_blocks(
        &mut self,
        blocks: impl IntoIterator<Item = BlockProperties<Anchor>>,
        autoscroll: Option<Autoscroll>,
        cx: &mut ViewContext<Self>,
    ) -> Vec<BlockId> {
        let blocks = self
            .display_map
            .update(cx, |display_map, cx| display_map.insert_blocks(blocks, cx));
        if let Some(autoscroll) = autoscroll {
            self.request_autoscroll(autoscroll, cx);
        }
        blocks
    }

    pub fn replace_blocks(
        &mut self,
        blocks: HashMap<BlockId, RenderBlock>,
        autoscroll: Option<Autoscroll>,
        cx: &mut ViewContext<Self>,
    ) {
        self.display_map
            .update(cx, |display_map, _| display_map.replace_blocks(blocks));
        if let Some(autoscroll) = autoscroll {
            self.request_autoscroll(autoscroll, cx);
        }
    }

    pub fn remove_blocks(
        &mut self,
        block_ids: HashSet<BlockId>,
        autoscroll: Option<Autoscroll>,
        cx: &mut ViewContext<Self>,
    ) {
        self.display_map.update(cx, |display_map, cx| {
            display_map.remove_blocks(block_ids, cx)
        });
        if let Some(autoscroll) = autoscroll {
            self.request_autoscroll(autoscroll, cx);
        }
    }

    pub fn longest_row(&self, cx: &mut AppContext) -> u32 {
        self.display_map
            .update(cx, |map, cx| map.snapshot(cx))
            .longest_row()
    }

    pub fn max_point(&self, cx: &mut AppContext) -> DisplayPoint {
        self.display_map
            .update(cx, |map, cx| map.snapshot(cx))
            .max_point()
    }

    pub fn text(&self, cx: &AppContext) -> String {
        self.buffer.read(cx).read(cx).text()
    }

    pub fn set_text(&mut self, text: impl Into<Arc<str>>, cx: &mut ViewContext<Self>) {
        self.transact(cx, |this, cx| {
            this.buffer
                .read(cx)
                .as_singleton()
                .expect("you can only call set_text on editors for singleton buffers")
                .update(cx, |buffer, cx| buffer.set_text(text, cx));
        });
    }

    pub fn display_text(&self, cx: &mut AppContext) -> String {
        self.display_map
            .update(cx, |map, cx| map.snapshot(cx))
            .text()
    }

    pub fn wrap_guides(&self, cx: &AppContext) -> SmallVec<[(usize, bool); 2]> {
        let mut wrap_guides = smallvec::smallvec![];

        if self.show_wrap_guides == Some(false) {
            return wrap_guides;
        }

        let settings = self.buffer.read(cx).settings_at(0, cx);
        if settings.show_wrap_guides {
            if let SoftWrap::Column(soft_wrap) = self.soft_wrap_mode(cx) {
                wrap_guides.push((soft_wrap as usize, true));
            }
            wrap_guides.extend(settings.wrap_guides.iter().map(|guide| (*guide, false)))
        }

        wrap_guides
    }

    pub fn soft_wrap_mode(&self, cx: &AppContext) -> SoftWrap {
        let settings = self.buffer.read(cx).settings_at(0, cx);
        let mode = self
            .soft_wrap_mode_override
            .unwrap_or_else(|| settings.soft_wrap);
        match mode {
            language_settings::SoftWrap::None => SoftWrap::None,
            language_settings::SoftWrap::EditorWidth => SoftWrap::EditorWidth,
            language_settings::SoftWrap::PreferredLineLength => {
                SoftWrap::Column(settings.preferred_line_length)
            }
        }
    }

    pub fn set_soft_wrap_mode(
        &mut self,
        mode: language_settings::SoftWrap,
        cx: &mut ViewContext<Self>,
    ) {
        self.soft_wrap_mode_override = Some(mode);
        cx.notify();
    }

    pub fn set_wrap_width(&self, width: Option<Pixels>, cx: &mut AppContext) -> bool {
        self.display_map
            .update(cx, |map, cx| map.set_wrap_width(width, cx))
    }

    pub fn toggle_soft_wrap(&mut self, _: &ToggleSoftWrap, cx: &mut ViewContext<Self>) {
        if self.soft_wrap_mode_override.is_some() {
            self.soft_wrap_mode_override.take();
        } else {
            let soft_wrap = match self.soft_wrap_mode(cx) {
                SoftWrap::None => language_settings::SoftWrap::EditorWidth,
                SoftWrap::EditorWidth | SoftWrap::Column(_) => language_settings::SoftWrap::None,
            };
            self.soft_wrap_mode_override = Some(soft_wrap);
        }
        cx.notify();
    }

    pub fn set_show_gutter(&mut self, show_gutter: bool, cx: &mut ViewContext<Self>) {
        self.show_gutter = show_gutter;
        cx.notify();
    }

    pub fn set_show_wrap_guides(&mut self, show_gutter: bool, cx: &mut ViewContext<Self>) {
        self.show_wrap_guides = Some(show_gutter);
        cx.notify();
    }

    pub fn reveal_in_finder(&mut self, _: &RevealInFinder, cx: &mut ViewContext<Self>) {
        if let Some(buffer) = self.buffer().read(cx).as_singleton() {
            if let Some(file) = buffer.read(cx).file().and_then(|f| f.as_local()) {
                cx.reveal_path(&file.abs_path(cx));
            }
        }
    }

    pub fn copy_path(&mut self, _: &CopyPath, cx: &mut ViewContext<Self>) {
        if let Some(buffer) = self.buffer().read(cx).as_singleton() {
            if let Some(file) = buffer.read(cx).file().and_then(|f| f.as_local()) {
                if let Some(path) = file.abs_path(cx).to_str() {
                    cx.write_to_clipboard(ClipboardItem::new(path.to_string()));
                }
            }
        }
    }

    pub fn copy_relative_path(&mut self, _: &CopyRelativePath, cx: &mut ViewContext<Self>) {
        if let Some(buffer) = self.buffer().read(cx).as_singleton() {
            if let Some(file) = buffer.read(cx).file().and_then(|f| f.as_local()) {
                if let Some(path) = file.path().to_str() {
                    cx.write_to_clipboard(ClipboardItem::new(path.to_string()));
                }
            }
        }
    }

    pub fn highlight_rows(&mut self, rows: Option<Range<u32>>) {
        self.highlighted_rows = rows;
    }

    pub fn highlighted_rows(&self) -> Option<Range<u32>> {
        self.highlighted_rows.clone()
    }

    pub fn highlight_background<T: 'static>(
        &mut self,
        ranges: Vec<Range<Anchor>>,
        color_fetcher: fn(&ThemeColors) -> Hsla,
        cx: &mut ViewContext<Self>,
    ) {
        self.background_highlights
            .insert(TypeId::of::<T>(), (color_fetcher, ranges));
        cx.notify();
    }

    pub fn highlight_inlay_background<T: 'static>(
        &mut self,
        ranges: Vec<InlayHighlight>,
        color_fetcher: fn(&ThemeColors) -> Hsla,
        cx: &mut ViewContext<Self>,
    ) {
        // TODO: no actual highlights happen for inlays currently, find a way to do that
        self.inlay_background_highlights
            .insert(Some(TypeId::of::<T>()), (color_fetcher, ranges));
        cx.notify();
    }

    pub fn clear_background_highlights<T: 'static>(
        &mut self,
        cx: &mut ViewContext<Self>,
    ) -> Option<BackgroundHighlight> {
        let text_highlights = self.background_highlights.remove(&TypeId::of::<T>());
        let inlay_highlights = self
            .inlay_background_highlights
            .remove(&Some(TypeId::of::<T>()));
        if text_highlights.is_some() || inlay_highlights.is_some() {
            cx.notify();
        }
        text_highlights
    }

    #[cfg(feature = "test-support")]
    pub fn all_text_background_highlights(
        &mut self,
        cx: &mut ViewContext<Self>,
    ) -> Vec<(Range<DisplayPoint>, Hsla)> {
        let snapshot = self.snapshot(cx);
        let buffer = &snapshot.buffer_snapshot;
        let start = buffer.anchor_before(0);
        let end = buffer.anchor_after(buffer.len());
        let theme = cx.theme().colors();
        self.background_highlights_in_range(start..end, &snapshot, theme)
    }

    fn document_highlights_for_position<'a>(
        &'a self,
        position: Anchor,
        buffer: &'a MultiBufferSnapshot,
    ) -> impl 'a + Iterator<Item = &Range<Anchor>> {
        let read_highlights = self
            .background_highlights
            .get(&TypeId::of::<DocumentHighlightRead>())
            .map(|h| &h.1);
        let write_highlights = self
            .background_highlights
            .get(&TypeId::of::<DocumentHighlightWrite>())
            .map(|h| &h.1);
        let left_position = position.bias_left(buffer);
        let right_position = position.bias_right(buffer);
        read_highlights
            .into_iter()
            .chain(write_highlights)
            .flat_map(move |ranges| {
                let start_ix = match ranges.binary_search_by(|probe| {
                    let cmp = probe.end.cmp(&left_position, buffer);
                    if cmp.is_ge() {
                        Ordering::Greater
                    } else {
                        Ordering::Less
                    }
                }) {
                    Ok(i) | Err(i) => i,
                };

                let right_position = right_position.clone();
                ranges[start_ix..]
                    .iter()
                    .take_while(move |range| range.start.cmp(&right_position, buffer).is_le())
            })
    }

    pub fn background_highlights_in_range(
        &self,
        search_range: Range<Anchor>,
        display_snapshot: &DisplaySnapshot,
        theme: &ThemeColors,
    ) -> Vec<(Range<DisplayPoint>, Hsla)> {
        let mut results = Vec::new();
        for (color_fetcher, ranges) in self.background_highlights.values() {
            let color = color_fetcher(theme);
            let start_ix = match ranges.binary_search_by(|probe| {
                let cmp = probe
                    .end
                    .cmp(&search_range.start, &display_snapshot.buffer_snapshot);
                if cmp.is_gt() {
                    Ordering::Greater
                } else {
                    Ordering::Less
                }
            }) {
                Ok(i) | Err(i) => i,
            };
            for range in &ranges[start_ix..] {
                if range
                    .start
                    .cmp(&search_range.end, &display_snapshot.buffer_snapshot)
                    .is_ge()
                {
                    break;
                }

                let start = range.start.to_display_point(&display_snapshot);
                let end = range.end.to_display_point(&display_snapshot);
                results.push((start..end, color))
            }
        }
        results
    }

    pub fn background_highlight_row_ranges<T: 'static>(
        &self,
        search_range: Range<Anchor>,
        display_snapshot: &DisplaySnapshot,
        count: usize,
    ) -> Vec<RangeInclusive<DisplayPoint>> {
        let mut results = Vec::new();
        let Some((_, ranges)) = self.background_highlights.get(&TypeId::of::<T>()) else {
            return vec![];
        };

        let start_ix = match ranges.binary_search_by(|probe| {
            let cmp = probe
                .end
                .cmp(&search_range.start, &display_snapshot.buffer_snapshot);
            if cmp.is_gt() {
                Ordering::Greater
            } else {
                Ordering::Less
            }
        }) {
            Ok(i) | Err(i) => i,
        };
        let mut push_region = |start: Option<Point>, end: Option<Point>| {
            if let (Some(start_display), Some(end_display)) = (start, end) {
                results.push(
                    start_display.to_display_point(display_snapshot)
                        ..=end_display.to_display_point(display_snapshot),
                );
            }
        };
        let mut start_row: Option<Point> = None;
        let mut end_row: Option<Point> = None;
        if ranges.len() > count {
            return Vec::new();
        }
        for range in &ranges[start_ix..] {
            if range
                .start
                .cmp(&search_range.end, &display_snapshot.buffer_snapshot)
                .is_ge()
            {
                break;
            }
            let end = range.end.to_point(&display_snapshot.buffer_snapshot);
            if let Some(current_row) = &end_row {
                if end.row == current_row.row {
                    continue;
                }
            }
            let start = range.start.to_point(&display_snapshot.buffer_snapshot);
            if start_row.is_none() {
                assert_eq!(end_row, None);
                start_row = Some(start);
                end_row = Some(end);
                continue;
            }
            if let Some(current_end) = end_row.as_mut() {
                if start.row > current_end.row + 1 {
                    push_region(start_row, end_row);
                    start_row = Some(start);
                    end_row = Some(end);
                } else {
                    // Merge two hunks.
                    *current_end = end;
                }
            } else {
                unreachable!();
            }
        }
        // We might still have a hunk that was not rendered (if there was a search hit on the last line)
        push_region(start_row, end_row);
        results
    }

    pub fn highlight_text<T: 'static>(
        &mut self,
        ranges: Vec<Range<Anchor>>,
        style: HighlightStyle,
        cx: &mut ViewContext<Self>,
    ) {
        self.display_map.update(cx, |map, _| {
            map.highlight_text(TypeId::of::<T>(), ranges, style)
        });
        cx.notify();
    }

    pub fn highlight_inlays<T: 'static>(
        &mut self,
        highlights: Vec<InlayHighlight>,
        style: HighlightStyle,
        cx: &mut ViewContext<Self>,
    ) {
        self.display_map.update(cx, |map, _| {
            map.highlight_inlays(TypeId::of::<T>(), highlights, style)
        });
        cx.notify();
    }

    pub fn text_highlights<'a, T: 'static>(
        &'a self,
        cx: &'a AppContext,
    ) -> Option<(HighlightStyle, &'a [Range<Anchor>])> {
        self.display_map.read(cx).text_highlights(TypeId::of::<T>())
    }

    pub fn clear_highlights<T: 'static>(&mut self, cx: &mut ViewContext<Self>) {
        let cleared = self
            .display_map
            .update(cx, |map, _| map.clear_highlights(TypeId::of::<T>()));
        if cleared {
            cx.notify();
        }
    }

    pub fn show_local_cursors(&self, cx: &WindowContext) -> bool {
        self.blink_manager.read(cx).visible() && self.focus_handle.is_focused(cx)
    }

    fn on_buffer_changed(&mut self, _: Model<MultiBuffer>, cx: &mut ViewContext<Self>) {
        cx.notify();
    }

    fn on_buffer_event(
        &mut self,
        multibuffer: Model<MultiBuffer>,
        event: &multi_buffer::Event,
        cx: &mut ViewContext<Self>,
    ) {
        match event {
            multi_buffer::Event::Edited {
                sigleton_buffer_edited,
            } => {
                self.refresh_active_diagnostics(cx);
                self.refresh_code_actions(cx);
                if self.has_active_copilot_suggestion(cx) {
                    self.update_visible_copilot_suggestion(cx);
                }
                cx.emit(Event::BufferEdited);
                cx.emit(ItemEvent::Edit);
                cx.emit(ItemEvent::UpdateBreadcrumbs);
                cx.emit(SearchEvent::MatchesInvalidated);

                if *sigleton_buffer_edited {
                    if let Some(project) = &self.project {
                        let project = project.read(cx);
                        let languages_affected = multibuffer
                            .read(cx)
                            .all_buffers()
                            .into_iter()
                            .filter_map(|buffer| {
                                let buffer = buffer.read(cx);
                                let language = buffer.language()?;
                                if project.is_local()
                                    && project.language_servers_for_buffer(buffer, cx).count() == 0
                                {
                                    None
                                } else {
                                    Some(language)
                                }
                            })
                            .cloned()
                            .collect::<HashSet<_>>();
                        if !languages_affected.is_empty() {
                            self.refresh_inlay_hints(
                                InlayHintRefreshReason::BufferEdited(languages_affected),
                                cx,
                            );
                        }
                    }
                }
            }
            multi_buffer::Event::ExcerptsAdded {
                buffer,
                predecessor,
                excerpts,
            } => {
                cx.emit(Event::ExcerptsAdded {
                    buffer: buffer.clone(),
                    predecessor: *predecessor,
                    excerpts: excerpts.clone(),
                });
                self.refresh_inlay_hints(InlayHintRefreshReason::NewLinesShown, cx);
            }
            multi_buffer::Event::ExcerptsRemoved { ids } => {
                self.refresh_inlay_hints(InlayHintRefreshReason::ExcerptsRemoved(ids.clone()), cx);
                cx.emit(Event::ExcerptsRemoved { ids: ids.clone() })
            }
            multi_buffer::Event::Reparsed => {
                cx.emit(ItemEvent::UpdateBreadcrumbs);
            }
            multi_buffer::Event::DirtyChanged => {
                cx.emit(ItemEvent::UpdateTab);
            }
            multi_buffer::Event::Saved
            | multi_buffer::Event::FileHandleChanged
            | multi_buffer::Event::Reloaded => {
                cx.emit(ItemEvent::UpdateTab);
                cx.emit(ItemEvent::UpdateBreadcrumbs);
            }
            multi_buffer::Event::DiffBaseChanged => cx.emit(Event::DiffBaseChanged),
            multi_buffer::Event::Closed => cx.emit(ItemEvent::CloseItem),
            multi_buffer::Event::DiagnosticsUpdated => {
                self.refresh_active_diagnostics(cx);
            }
            _ => {}
        };
    }

    fn on_display_map_changed(&mut self, _: Model<DisplayMap>, cx: &mut ViewContext<Self>) {
        cx.notify();
    }

    fn settings_changed(&mut self, cx: &mut ViewContext<Self>) {
        self.refresh_copilot_suggestions(true, cx);
        self.refresh_inlay_hints(
            InlayHintRefreshReason::SettingsChange(inlay_hint_settings(
                self.selections.newest_anchor().head(),
                &self.buffer.read(cx).snapshot(cx),
                cx,
            )),
            cx,
        );
    }

    //     pub fn set_searchable(&mut self, searchable: bool) {
    //         self.searchable = searchable;
    //     }

    //     pub fn searchable(&self) -> bool {
    //         self.searchable
    //     }

    //     fn open_excerpts(workspace: &mut Workspace, _: &OpenExcerpts, cx: &mut ViewContext<Workspace>) {
    //         let active_item = workspace.active_item(cx);
    //         let editor_handle = if let Some(editor) = active_item
    //             .as_ref()
    //             .and_then(|item| item.act_as::<Self>(cx))
    //         {
    //             editor
    //         } else {
    //             cx.propagate();
    //             return;
    //         };

    //         let editor = editor_handle.read(cx);
    //         let buffer = editor.buffer.read(cx);
    //         if buffer.is_singleton() {
    //             cx.propagate();
    //             return;
    //         }

    //         let mut new_selections_by_buffer = HashMap::default();
    //         for selection in editor.selections.all::<usize>(cx) {
    //             for (buffer, mut range, _) in
    //                 buffer.range_to_buffer_ranges(selection.start..selection.end, cx)
    //             {
    //                 if selection.reversed {
    //                     mem::swap(&mut range.start, &mut range.end);
    //                 }
    //                 new_selections_by_buffer
    //                     .entry(buffer)
    //                     .or_insert(Vec::new())
    //                     .push(range)
    //             }
    //         }

    //         editor_handle.update(cx, |editor, cx| {
    //             editor.push_to_nav_history(editor.selections.newest_anchor().head(), None, cx);
    //         });
    //         let pane = workspace.active_pane().clone();
    //         pane.update(cx, |pane, _| pane.disable_history());

    //         // We defer the pane interaction because we ourselves are a workspace item
    //         // and activating a new item causes the pane to call a method on us reentrantly,
    //         // which panics if we're on the stack.
    //         cx.defer(move |workspace, cx| {
    //             for (buffer, ranges) in new_selections_by_buffer.into_iter() {
    //                 let editor = workspace.open_project_item::<Self>(buffer, cx);
    //                 editor.update(cx, |editor, cx| {
    //                     editor.change_selections(Some(Autoscroll::newest()), cx, |s| {
    //                         s.select_ranges(ranges);
    //                     });
    //                 });
    //             }

    //             pane.update(cx, |pane, _| pane.enable_history());
    //         });
    //     }

    fn jump(
        &mut self,
        path: ProjectPath,
        position: Point,
        anchor: language::Anchor,
        cx: &mut ViewContext<Self>,
    ) {
        let workspace = self.workspace();
        cx.spawn(|_, mut cx| async move {
            let workspace = workspace.ok_or_else(|| anyhow!("cannot jump without workspace"))?;
            let editor = workspace.update(&mut cx, |workspace, cx| {
                workspace.open_path(path, None, true, cx)
            })?;
            let editor = editor
                .await?
                .downcast::<Editor>()
                .ok_or_else(|| anyhow!("opened item was not an editor"))?
                .downgrade();
            editor.update(&mut cx, |editor, cx| {
                let buffer = editor
                    .buffer()
                    .read(cx)
                    .as_singleton()
                    .ok_or_else(|| anyhow!("cannot jump in a multi-buffer"))?;
                let buffer = buffer.read(cx);
                let cursor = if buffer.can_resolve(&anchor) {
                    language::ToPoint::to_point(&anchor, buffer)
                } else {
                    buffer.clip_point(position, Bias::Left)
                };

                let nav_history = editor.nav_history.take();
                editor.change_selections(Some(Autoscroll::newest()), cx, |s| {
                    s.select_ranges([cursor..cursor]);
                });
                editor.nav_history = nav_history;

                anyhow::Ok(())
            })??;

            anyhow::Ok(())
        })
        .detach_and_log_err(cx);
    }

    fn marked_text_ranges(&self, cx: &AppContext) -> Option<Vec<Range<OffsetUtf16>>> {
        let snapshot = self.buffer.read(cx).read(cx);
        let (_, ranges) = self.text_highlights::<InputComposition>(cx)?;
        Some(
            ranges
                .iter()
                .map(move |range| {
                    range.start.to_offset_utf16(&snapshot)..range.end.to_offset_utf16(&snapshot)
                })
                .collect(),
        )
    }

    fn selection_replacement_ranges(
        &self,
        range: Range<OffsetUtf16>,
        cx: &AppContext,
    ) -> Vec<Range<OffsetUtf16>> {
        let selections = self.selections.all::<OffsetUtf16>(cx);
        let newest_selection = selections
            .iter()
            .max_by_key(|selection| selection.id)
            .unwrap();
        let start_delta = range.start.0 as isize - newest_selection.start.0 as isize;
        let end_delta = range.end.0 as isize - newest_selection.end.0 as isize;
        let snapshot = self.buffer.read(cx).read(cx);
        selections
            .into_iter()
            .map(|mut selection| {
                selection.start.0 =
                    (selection.start.0 as isize).saturating_add(start_delta) as usize;
                selection.end.0 = (selection.end.0 as isize).saturating_add(end_delta) as usize;
                snapshot.clip_offset_utf16(selection.start, Bias::Left)
                    ..snapshot.clip_offset_utf16(selection.end, Bias::Right)
            })
            .collect()
    }

    fn report_copilot_event(
        &self,
        suggestion_id: Option<String>,
        suggestion_accepted: bool,
        cx: &AppContext,
    ) {
        let Some(project) = &self.project else { return };

        // If None, we are either getting suggestions in a new, unsaved file, or in a file without an extension
        let file_extension = self
            .buffer
            .read(cx)
            .as_singleton()
            .and_then(|b| b.read(cx).file())
            .and_then(|file| Path::new(file.file_name(cx)).extension())
            .and_then(|e| e.to_str())
            .map(|a| a.to_string());

        let telemetry = project.read(cx).client().telemetry().clone();
        let telemetry_settings = *TelemetrySettings::get_global(cx);

        let event = ClickhouseEvent::Copilot {
            suggestion_id,
            suggestion_accepted,
            file_extension,
        };
        telemetry.report_clickhouse_event(event, telemetry_settings);
    }

    #[cfg(any(test, feature = "test-support"))]
    fn report_editor_event(
        &self,
        _operation: &'static str,
        _file_extension: Option<String>,
        _cx: &AppContext,
    ) {
    }

    #[cfg(not(any(test, feature = "test-support")))]
    fn report_editor_event(
        &self,
        operation: &'static str,
        file_extension: Option<String>,
        cx: &AppContext,
    ) {
        let Some(project) = &self.project else { return };

        // If None, we are in a file without an extension
        let file = self
            .buffer
            .read(cx)
            .as_singleton()
            .and_then(|b| b.read(cx).file());
        let file_extension = file_extension.or(file
            .as_ref()
            .and_then(|file| Path::new(file.file_name(cx)).extension())
            .and_then(|e| e.to_str())
            .map(|a| a.to_string()));

        let vim_mode = cx
            .global::<SettingsStore>()
            .raw_user_settings()
            .get("vim_mode")
            == Some(&serde_json::Value::Bool(true));
        let telemetry_settings = *TelemetrySettings::get_global(cx);
        let copilot_enabled = all_language_settings(file, cx).copilot_enabled(None, None);
        let copilot_enabled_for_language = self
            .buffer
            .read(cx)
            .settings_at(0, cx)
            .show_copilot_suggestions;

        let telemetry = project.read(cx).client().telemetry().clone();
        let event = ClickhouseEvent::Editor {
            file_extension,
            vim_mode,
            operation,
            copilot_enabled,
            copilot_enabled_for_language,
        };
        telemetry.report_clickhouse_event(event, telemetry_settings)
    }

    /// Copy the highlighted chunks to the clipboard as JSON. The format is an array of lines,
    /// with each line being an array of {text, highlight} objects.
    fn copy_highlight_json(&mut self, _: &CopyHighlightJson, cx: &mut ViewContext<Self>) {
        let Some(buffer) = self.buffer.read(cx).as_singleton() else {
            return;
        };

        #[derive(Serialize)]
        struct Chunk<'a> {
            text: String,
            highlight: Option<&'a str>,
        }

        let snapshot = buffer.read(cx).snapshot();
        let range = self
            .selected_text_range(cx)
            .and_then(|selected_range| {
                if selected_range.is_empty() {
                    None
                } else {
                    Some(selected_range)
                }
            })
            .unwrap_or_else(|| 0..snapshot.len());

        let chunks = snapshot.chunks(range, true);
        let mut lines = Vec::new();
        let mut line: VecDeque<Chunk> = VecDeque::new();

        let Some(style) = self.style.as_ref() else {
            return;
        };

        for chunk in chunks {
            let highlight = chunk
                .syntax_highlight_id
                .and_then(|id| id.name(&style.syntax));
            let mut chunk_lines = chunk.text.split("\n").peekable();
            while let Some(text) = chunk_lines.next() {
                let mut merged_with_last_token = false;
                if let Some(last_token) = line.back_mut() {
                    if last_token.highlight == highlight {
                        last_token.text.push_str(text);
                        merged_with_last_token = true;
                    }
                }

                if !merged_with_last_token {
                    line.push_back(Chunk {
                        text: text.into(),
                        highlight,
                    });
                }

                if chunk_lines.peek().is_some() {
                    if line.len() > 1 && line.front().unwrap().text.is_empty() {
                        line.pop_front();
                    }
                    if line.len() > 1 && line.back().unwrap().text.is_empty() {
                        line.pop_back();
                    }

                    lines.push(mem::take(&mut line));
                }
            }
        }

        let Some(lines) = serde_json::to_string_pretty(&lines).log_err() else {
            return;
        };
        cx.write_to_clipboard(ClipboardItem::new(lines));
    }

    pub fn inlay_hint_cache(&self) -> &InlayHintCache {
        &self.inlay_hint_cache
    }

    pub fn replay_insert_event(
        &mut self,
        text: &str,
        relative_utf16_range: Option<Range<isize>>,
        cx: &mut ViewContext<Self>,
    ) {
        if !self.input_enabled {
            cx.emit(Event::InputIgnored { text: text.into() });
            return;
        }
        if let Some(relative_utf16_range) = relative_utf16_range {
            let selections = self.selections.all::<OffsetUtf16>(cx);
            self.change_selections(None, cx, |s| {
                let new_ranges = selections.into_iter().map(|range| {
                    let start = OffsetUtf16(
                        range
                            .head()
                            .0
                            .saturating_add_signed(relative_utf16_range.start),
                    );
                    let end = OffsetUtf16(
                        range
                            .head()
                            .0
                            .saturating_add_signed(relative_utf16_range.end),
                    );
                    start..end
                });
                s.select_ranges(new_ranges);
            });
        }

        self.handle_input(text, cx);
    }

    pub fn supports_inlay_hints(&self, cx: &AppContext) -> bool {
        let Some(project) = self.project.as_ref() else {
            return false;
        };
        let project = project.read(cx);

        let mut supports = false;
        self.buffer().read(cx).for_each_buffer(|buffer| {
            if !supports {
                supports = project
                    .language_servers_for_buffer(buffer.read(cx), cx)
                    .any(
                        |(_, server)| match server.capabilities().inlay_hint_provider {
                            Some(lsp::OneOf::Left(enabled)) => enabled,
                            Some(lsp::OneOf::Right(_)) => true,
                            None => false,
                        },
                    )
            }
        });
        supports
    }

    pub fn focus(&self, cx: &mut WindowContext) {
        cx.focus(&self.focus_handle)
    }

    pub fn is_focused(&self, cx: &WindowContext) -> bool {
        self.focus_handle.is_focused(cx)
    }

    fn handle_focus_in(&mut self, cx: &mut ViewContext<Self>) {
        if self.focus_handle.is_focused(cx) {
            // todo!()
            // let focused_event = EditorFocused(cx.handle());
            // cx.emit_global(focused_event);
            cx.emit(Event::Focused);
        }
        if let Some(rename) = self.pending_rename.as_ref() {
            let rename_editor_focus_handle = rename.editor.read(cx).focus_handle.clone();
            cx.focus(&rename_editor_focus_handle);
        } else if self.focus_handle.is_focused(cx) {
            self.blink_manager.update(cx, BlinkManager::enable);
            self.buffer.update(cx, |buffer, cx| {
                buffer.finalize_last_transaction(cx);
                if self.leader_peer_id.is_none() {
                    buffer.set_active_selections(
                        &self.selections.disjoint_anchors(),
                        self.selections.line_mode,
                        self.cursor_shape,
                        cx,
                    );
                }
            });
        }
    }

    fn handle_focus_out(&mut self, cx: &mut ViewContext<Self>) {
        // todo!()
        // let blurred_event = EditorBlurred(cx.handle());
        // cx.emit_global(blurred_event);
        self.blink_manager.update(cx, BlinkManager::disable);
        self.buffer
            .update(cx, |buffer, cx| buffer.remove_active_selections(cx));
        self.hide_context_menu(cx);
        hide_hover(self, cx);
        cx.emit(Event::Blurred);
        cx.notify();
    }
}

pub trait CollaborationHub {
    fn collaborators<'a>(&self, cx: &'a AppContext) -> &'a HashMap<PeerId, Collaborator>;
    fn user_participant_indices<'a>(
        &self,
        cx: &'a AppContext,
    ) -> &'a HashMap<u64, ParticipantIndex>;
}

impl CollaborationHub for Model<Project> {
    fn collaborators<'a>(&self, cx: &'a AppContext) -> &'a HashMap<PeerId, Collaborator> {
        self.read(cx).collaborators()
    }

    fn user_participant_indices<'a>(
        &self,
        cx: &'a AppContext,
    ) -> &'a HashMap<u64, ParticipantIndex> {
        self.read(cx).user_store().read(cx).participant_indices()
    }
}

fn inlay_hint_settings(
    location: Anchor,
    snapshot: &MultiBufferSnapshot,
    cx: &mut ViewContext<'_, Editor>,
) -> InlayHintSettings {
    let file = snapshot.file_at(location);
    let language = snapshot.language_at(location);
    let settings = all_language_settings(file, cx);
    settings
        .language(language.map(|l| l.name()).as_deref())
        .inlay_hints
}

fn consume_contiguous_rows(
    contiguous_row_selections: &mut Vec<Selection<Point>>,
    selection: &Selection<Point>,
    display_map: &DisplaySnapshot,
    selections: &mut std::iter::Peekable<std::slice::Iter<Selection<Point>>>,
) -> (u32, u32) {
    contiguous_row_selections.push(selection.clone());
    let start_row = selection.start.row;
    let mut end_row = ending_row(selection, display_map);

    while let Some(next_selection) = selections.peek() {
        if next_selection.start.row <= end_row {
            end_row = ending_row(next_selection, display_map);
            contiguous_row_selections.push(selections.next().unwrap().clone());
        } else {
            break;
        }
    }
    (start_row, end_row)
}

fn ending_row(next_selection: &Selection<Point>, display_map: &DisplaySnapshot) -> u32 {
    if next_selection.end.column > 0 || next_selection.is_empty() {
        display_map.next_line_boundary(next_selection.end).0.row + 1
    } else {
        next_selection.end.row
    }
}

impl EditorSnapshot {
    pub fn remote_selections_in_range<'a>(
        &'a self,
        range: &'a Range<Anchor>,
        collaboration_hub: &dyn CollaborationHub,
        cx: &'a AppContext,
    ) -> impl 'a + Iterator<Item = RemoteSelection> {
        let participant_indices = collaboration_hub.user_participant_indices(cx);
        let collaborators_by_peer_id = collaboration_hub.collaborators(cx);
        let collaborators_by_replica_id = collaborators_by_peer_id
            .iter()
            .map(|(_, collaborator)| (collaborator.replica_id, collaborator))
            .collect::<HashMap<_, _>>();
        self.buffer_snapshot
            .remote_selections_in_range(range)
            .filter_map(move |(replica_id, line_mode, cursor_shape, selection)| {
                let collaborator = collaborators_by_replica_id.get(&replica_id)?;
                let participant_index = participant_indices.get(&collaborator.user_id).copied();
                Some(RemoteSelection {
                    replica_id,
                    selection,
                    cursor_shape,
                    line_mode,
                    participant_index,
                    peer_id: collaborator.peer_id,
                })
            })
    }

    pub fn language_at<T: ToOffset>(&self, position: T) -> Option<&Arc<Language>> {
        self.display_snapshot.buffer_snapshot.language_at(position)
    }

    pub fn is_focused(&self) -> bool {
        self.is_focused
    }

    pub fn placeholder_text(&self) -> Option<&Arc<str>> {
        self.placeholder_text.as_ref()
    }

    pub fn scroll_position(&self) -> gpui::Point<f32> {
        self.scroll_anchor.scroll_position(&self.display_snapshot)
    }
}

impl Deref for EditorSnapshot {
    type Target = DisplaySnapshot;

    fn deref(&self) -> &Self::Target {
        &self.display_snapshot
    }
}

#[derive(Clone, Debug, PartialEq, Eq)]
pub enum Event {
    InputIgnored {
        text: Arc<str>,
    },
    InputHandled {
        utf16_range_to_replace: Option<Range<isize>>,
        text: Arc<str>,
    },
    ExcerptsAdded {
        buffer: Model<Buffer>,
        predecessor: ExcerptId,
        excerpts: Vec<(ExcerptId, ExcerptRange<language::Anchor>)>,
    },
    ExcerptsRemoved {
        ids: Vec<ExcerptId>,
    },
    BufferEdited,
    Edited,
    Focused,
    Blurred,
    DiffBaseChanged,
    SelectionsChanged {
        local: bool,
    },
    ScrollPositionChanged {
        local: bool,
        autoscroll: bool,
    },
}

pub struct EditorFocused(pub View<Editor>);
pub struct EditorBlurred(pub View<Editor>);
pub struct EditorReleased(pub WeakView<Editor>);

// impl Entity for Editor {
//     type Event = Event;

//     fn release(&mut self, cx: &mut AppContext) {
//         cx.emit_global(EditorReleased(self.handle.clone()));
//     }
// }
//
impl EventEmitter<Event> for Editor {}

impl Render for Editor {
    type Element = EditorElement;

    fn render(&mut self, cx: &mut ViewContext<Self>) -> Self::Element {
        let settings = ThemeSettings::get_global(cx);
        let text_style = match self.mode {
            EditorMode::SingleLine => {
                TextStyle {
                    color: cx.theme().colors().text,
                    font_family: settings.ui_font.family.clone(), // todo!()
                    font_features: settings.ui_font.features,
                    font_size: rems(0.875).into(),
                    font_weight: FontWeight::NORMAL,
                    font_style: FontStyle::Normal,
                    line_height: relative(1.3).into(), // TODO relative(settings.buffer_line_height.value()),
                    underline: None,
                }
            }

            EditorMode::AutoHeight { max_lines } => todo!(),

            EditorMode::Full => TextStyle {
                color: cx.theme().colors().text,
                font_family: settings.buffer_font.family.clone(),
                font_features: settings.buffer_font.features,
                font_size: settings.buffer_font_size.into(),
                font_weight: FontWeight::NORMAL,
                font_style: FontStyle::Normal,
                line_height: relative(settings.buffer_line_height.value()),
                underline: None,
            },
        };

        let background = match self.mode {
            EditorMode::SingleLine => cx.theme().system().transparent,
            EditorMode::AutoHeight { max_lines } => cx.theme().system().transparent,
            EditorMode::Full => cx.theme().colors().editor_background,
        };

        EditorElement::new(
            cx.view(),
            EditorStyle {
                background,
                local_player: cx.theme().players().local(),
                text: text_style,
                scrollbar_width: px(12.),
                syntax: cx.theme().syntax().clone(),
                diagnostic_style: cx.theme().diagnostic_style(),
            },
        )
    }
}

// impl View for Editor {
//     fn render(&mut self, cx: &mut ViewContext<Self>) -> AnyElement<Self> {
//         let style = self.style(cx);
//         let font_changed = self.display_map.update(cx, |map, cx| {
//             map.set_fold_ellipses_color(style.folds.ellipses.text_color);
//             map.set_font_with_size(style.text.font_id, style.text.font_size, cx)
//         });

//         if font_changed {
//             cx.defer(move |editor, cx: &mut ViewContext<Editor>| {
//                 hide_hover(editor, cx);
//                 hide_link_definition(editor, cx);
//             });
//         }

//         Stack::new()
//             .with_child(EditorElement::new(style.clone()))
//             .with_child(ChildView::new(&self.mouse_context_menu, cx))
//             .into_any()
//     }

//     fn ui_name() -> &'static str {
//         "Editor"
//     }

//     fn focus_in(&mut self, focused: AnyView, cx: &mut ViewContext<Self>) {
//         if cx.is_self_focused() {
//             let focused_event = EditorFocused(cx.handle());
//             cx.emit(Event::Focused);
//             cx.emit_global(focused_event);
//         }
//         if let Some(rename) = self.pending_rename.as_ref() {
//             cx.focus(&rename.editor);
//         } else if cx.is_self_focused() || !focused.is::<Editor>() {
//             if !self.focused {
//                 self.blink_manager.update(cx, BlinkManager::enable);
//             }
//             self.focused = true;
//             self.buffer.update(cx, |buffer, cx| {
//                 buffer.finalize_last_transaction(cx);
//                 if self.leader_peer_id.is_none() {
//                     buffer.set_active_selections(
//                         &self.selections.disjoint_anchors(),
//                         self.selections.line_mode,
//                         self.cursor_shape,
//                         cx,
//                     );
//                 }
//             });
//         }
//     }

//     fn focus_out(&mut self, _: AnyView, cx: &mut ViewContext<Self>) {
//         let blurred_event = EditorBlurred(cx.handle());
//         cx.emit_global(blurred_event);
//         self.focused = false;
//         self.blink_manager.update(cx, BlinkManager::disable);
//         self.buffer
//             .update(cx, |buffer, cx| buffer.remove_active_selections(cx));
//         self.hide_context_menu(cx);
//         hide_hover(self, cx);
//         cx.emit(Event::Blurred);
//         cx.notify();
//     }

//     fn modifiers_changed(
//         &mut self,
//         event: &gpui::platform::ModifiersChangedEvent,
//         cx: &mut ViewContext<Self>,
//     ) -> bool {
//         let pending_selection = self.has_pending_selection();

//         if let Some(point) = &self.link_go_to_definition_state.last_trigger_point {
//             if event.cmd && !pending_selection {
//                 let point = point.clone();
//                 let snapshot = self.snapshot(cx);
//                 let kind = point.definition_kind(event.shift);

//                 show_link_definition(kind, self, point, snapshot, cx);
//                 return false;
//             }
//         }

//         {
//             if self.link_go_to_definition_state.symbol_range.is_some()
//                 || !self.link_go_to_definition_state.definitions.is_empty()
//             {
//                 self.link_go_to_definition_state.symbol_range.take();
//                 self.link_go_to_definition_state.definitions.clear();
//                 cx.notify();
//             }

//             self.link_go_to_definition_state.task = None;

//             self.clear_highlights::<LinkGoToDefinitionState>(cx);
//         }

//         false
//     }

impl InputHandler for Editor {
    fn text_for_range(
        &mut self,
        range_utf16: Range<usize>,
        cx: &mut ViewContext<Self>,
    ) -> Option<String> {
        Some(
            self.buffer
                .read(cx)
                .read(cx)
                .text_for_range(OffsetUtf16(range_utf16.start)..OffsetUtf16(range_utf16.end))
                .collect(),
        )
    }

    fn selected_text_range(&mut self, cx: &mut ViewContext<Self>) -> Option<Range<usize>> {
        // Prevent the IME menu from appearing when holding down an alphabetic key
        // while input is disabled.
        if !self.input_enabled {
            return None;
        }

        let range = self.selections.newest::<OffsetUtf16>(cx).range();
        Some(range.start.0..range.end.0)
    }

    fn marked_text_range(&self, cx: &mut ViewContext<Self>) -> Option<Range<usize>> {
        let snapshot = self.buffer.read(cx).read(cx);
        let range = self.text_highlights::<InputComposition>(cx)?.1.get(0)?;
        Some(range.start.to_offset_utf16(&snapshot).0..range.end.to_offset_utf16(&snapshot).0)
    }

    fn unmark_text(&mut self, cx: &mut ViewContext<Self>) {
        self.clear_highlights::<InputComposition>(cx);
        self.ime_transaction.take();
    }

    fn replace_text_in_range(
        &mut self,
        range_utf16: Option<Range<usize>>,
        text: &str,
        cx: &mut ViewContext<Self>,
    ) {
        if !self.input_enabled {
            cx.emit(Event::InputIgnored { text: text.into() });
            return;
        }

        self.transact(cx, |this, cx| {
            let new_selected_ranges = if let Some(range_utf16) = range_utf16 {
                let range_utf16 = OffsetUtf16(range_utf16.start)..OffsetUtf16(range_utf16.end);
                Some(this.selection_replacement_ranges(range_utf16, cx))
            } else {
                this.marked_text_ranges(cx)
            };

            let range_to_replace = new_selected_ranges.as_ref().and_then(|ranges_to_replace| {
                let newest_selection_id = this.selections.newest_anchor().id;
                this.selections
                    .all::<OffsetUtf16>(cx)
                    .iter()
                    .zip(ranges_to_replace.iter())
                    .find_map(|(selection, range)| {
                        if selection.id == newest_selection_id {
                            Some(
                                (range.start.0 as isize - selection.head().0 as isize)
                                    ..(range.end.0 as isize - selection.head().0 as isize),
                            )
                        } else {
                            None
                        }
                    })
            });

            cx.emit(Event::InputHandled {
                utf16_range_to_replace: range_to_replace,
                text: text.into(),
            });

            if let Some(new_selected_ranges) = new_selected_ranges {
                this.change_selections(None, cx, |selections| {
                    selections.select_ranges(new_selected_ranges)
                });
            }

            this.handle_input(text, cx);
        });

        if let Some(transaction) = self.ime_transaction {
            self.buffer.update(cx, |buffer, cx| {
                buffer.group_until_transaction(transaction, cx);
            });
        }

        self.unmark_text(cx);
    }

    fn replace_and_mark_text_in_range(
        &mut self,
        range_utf16: Option<Range<usize>>,
        text: &str,
        new_selected_range_utf16: Option<Range<usize>>,
        cx: &mut ViewContext<Self>,
    ) {
        if !self.input_enabled {
            cx.emit(Event::InputIgnored { text: text.into() });
            return;
        }

        let transaction = self.transact(cx, |this, cx| {
            let ranges_to_replace = if let Some(mut marked_ranges) = this.marked_text_ranges(cx) {
                let snapshot = this.buffer.read(cx).read(cx);
                if let Some(relative_range_utf16) = range_utf16.as_ref() {
                    for marked_range in &mut marked_ranges {
                        marked_range.end.0 = marked_range.start.0 + relative_range_utf16.end;
                        marked_range.start.0 += relative_range_utf16.start;
                        marked_range.start =
                            snapshot.clip_offset_utf16(marked_range.start, Bias::Left);
                        marked_range.end =
                            snapshot.clip_offset_utf16(marked_range.end, Bias::Right);
                    }
                }
                Some(marked_ranges)
            } else if let Some(range_utf16) = range_utf16 {
                let range_utf16 = OffsetUtf16(range_utf16.start)..OffsetUtf16(range_utf16.end);
                Some(this.selection_replacement_ranges(range_utf16, cx))
            } else {
                None
            };

            let range_to_replace = ranges_to_replace.as_ref().and_then(|ranges_to_replace| {
                let newest_selection_id = this.selections.newest_anchor().id;
                this.selections
                    .all::<OffsetUtf16>(cx)
                    .iter()
                    .zip(ranges_to_replace.iter())
                    .find_map(|(selection, range)| {
                        if selection.id == newest_selection_id {
                            Some(
                                (range.start.0 as isize - selection.head().0 as isize)
                                    ..(range.end.0 as isize - selection.head().0 as isize),
                            )
                        } else {
                            None
                        }
                    })
            });

            cx.emit(Event::InputHandled {
                utf16_range_to_replace: range_to_replace,
                text: text.into(),
            });

            if let Some(ranges) = ranges_to_replace {
                this.change_selections(None, cx, |s| s.select_ranges(ranges));
            }

            let marked_ranges = {
                let snapshot = this.buffer.read(cx).read(cx);
                this.selections
                    .disjoint_anchors()
                    .iter()
                    .map(|selection| {
                        selection.start.bias_left(&*snapshot)..selection.end.bias_right(&*snapshot)
                    })
                    .collect::<Vec<_>>()
            };

            if text.is_empty() {
                this.unmark_text(cx);
            } else {
                this.highlight_text::<InputComposition>(
                    marked_ranges.clone(),
                    HighlightStyle::default(), // todo!() this.style(cx).composition_mark,
                    cx,
                );
            }

            this.handle_input(text, cx);

            if let Some(new_selected_range) = new_selected_range_utf16 {
                let snapshot = this.buffer.read(cx).read(cx);
                let new_selected_ranges = marked_ranges
                    .into_iter()
                    .map(|marked_range| {
                        let insertion_start = marked_range.start.to_offset_utf16(&snapshot).0;
                        let new_start = OffsetUtf16(new_selected_range.start + insertion_start);
                        let new_end = OffsetUtf16(new_selected_range.end + insertion_start);
                        snapshot.clip_offset_utf16(new_start, Bias::Left)
                            ..snapshot.clip_offset_utf16(new_end, Bias::Right)
                    })
                    .collect::<Vec<_>>();

                drop(snapshot);
                this.change_selections(None, cx, |selections| {
                    selections.select_ranges(new_selected_ranges)
                });
            }
        });

        self.ime_transaction = self.ime_transaction.or(transaction);
        if let Some(transaction) = self.ime_transaction {
            self.buffer.update(cx, |buffer, cx| {
                buffer.group_until_transaction(transaction, cx);
            });
        }

        if self.text_highlights::<InputComposition>(cx).is_none() {
            self.ime_transaction.take();
        }
    }

    fn bounds_for_range(
        &mut self,
        range_utf16: Range<usize>,
        element_bounds: gpui::Bounds<Pixels>,
        cx: &mut ViewContext<Self>,
    ) -> Option<gpui::Bounds<Pixels>> {
        let text_layout_details = self.text_layout_details(cx);
        let style = &text_layout_details.editor_style;
        let font_id = cx.text_system().font_id(&style.text.font()).unwrap();
        let font_size = style.text.font_size.to_pixels(cx.rem_size());
        let line_height = style.text.line_height_in_pixels(cx.rem_size());
        let em_width = cx
            .text_system()
            .typographic_bounds(font_id, font_size, 'm')
            .unwrap()
            .size
            .width;

        let snapshot = self.snapshot(cx);
        let scroll_position = snapshot.scroll_position();
        let scroll_left = scroll_position.x * em_width;

        let start = OffsetUtf16(range_utf16.start).to_display_point(&snapshot);
        let x = snapshot.x_for_point(start, &text_layout_details) - scroll_left + self.gutter_width;
        let y = line_height * (start.row() as f32 - scroll_position.y);

        Some(Bounds {
            origin: element_bounds.origin + point(x, y),
            size: size(em_width, line_height),
        })
    }
}

// fn build_style(
//     settings: &ThemeSettings,
//     get_field_editor_theme: Option<&GetFieldEditorTheme>,
//     override_text_style: Option<&OverrideTextStyle>,
//     cx: &mut AppContext,
// ) -> EditorStyle {
//     let font_cache = cx.font_cache();
//     let line_height_scalar = settings.line_height();
//     let theme_id = settings.theme.meta.id;
//     let mut theme = settings.theme.editor.clone();
//     let mut style = if let Some(get_field_editor_theme) = get_field_editor_theme {
//         let field_editor_theme = get_field_editor_theme(&settings.theme);
//         theme.text_color = field_editor_theme.text.color;
//         theme.selection = field_editor_theme.selection;
//         theme.background = field_editor_theme
//             .container
//             .background_color
//             .unwrap_or_default();
//         EditorStyle {
//             text: field_editor_theme.text,
//             placeholder_text: field_editor_theme.placeholder_text,
//             line_height_scalar,
//             theme,
//             theme_id,
//         }
//     } else {
//         todo!();
//         // let font_family_id = settings.buffer_font_family;
//         // let font_family_name = cx.font_cache().family_name(font_family_id).unwrap();
//         // let font_properties = Default::default();
//         // let font_id = font_cache
//         //     .select_font(font_family_id, &font_properties)
//         //     .unwrap();
//         // let font_size = settings.buffer_font_size(cx);
//         // EditorStyle {
//         //     text: TextStyle {
//         //         color: settings.theme.editor.text_color,
//         //         font_family_name,
//         //         font_family_id,
//         //         font_id,
//         //         font_size,
//         //         font_properties,
//         //         underline: Default::default(),
//         //         soft_wrap: false,
//         //     },
//         //     placeholder_text: None,
//         //     line_height_scalar,
//         //     theme,
//         //     theme_id,
//         // }
//     };

//     if let Some(highlight_style) = override_text_style.and_then(|build_style| build_style(&style)) {
//         if let Some(highlighted) = style
//             .text
//             .clone()
//             .highlight(highlight_style, font_cache)
//             .log_err()
//         {
//             style.text = highlighted;
//         }
//     }

//     style
// }

trait SelectionExt {
    fn offset_range(&self, buffer: &MultiBufferSnapshot) -> Range<usize>;
    fn point_range(&self, buffer: &MultiBufferSnapshot) -> Range<Point>;
    fn display_range(&self, map: &DisplaySnapshot) -> Range<DisplayPoint>;
    fn spanned_rows(&self, include_end_if_at_line_start: bool, map: &DisplaySnapshot)
        -> Range<u32>;
}

impl<T: ToPoint + ToOffset> SelectionExt for Selection<T> {
    fn point_range(&self, buffer: &MultiBufferSnapshot) -> Range<Point> {
        let start = self.start.to_point(buffer);
        let end = self.end.to_point(buffer);
        if self.reversed {
            end..start
        } else {
            start..end
        }
    }

    fn offset_range(&self, buffer: &MultiBufferSnapshot) -> Range<usize> {
        let start = self.start.to_offset(buffer);
        let end = self.end.to_offset(buffer);
        if self.reversed {
            end..start
        } else {
            start..end
        }
    }

    fn display_range(&self, map: &DisplaySnapshot) -> Range<DisplayPoint> {
        let start = self
            .start
            .to_point(&map.buffer_snapshot)
            .to_display_point(map);
        let end = self
            .end
            .to_point(&map.buffer_snapshot)
            .to_display_point(map);
        if self.reversed {
            end..start
        } else {
            start..end
        }
    }

    fn spanned_rows(
        &self,
        include_end_if_at_line_start: bool,
        map: &DisplaySnapshot,
    ) -> Range<u32> {
        let start = self.start.to_point(&map.buffer_snapshot);
        let mut end = self.end.to_point(&map.buffer_snapshot);
        if !include_end_if_at_line_start && start.row != end.row && end.column == 0 {
            end.row -= 1;
        }

        let buffer_start = map.prev_line_boundary(start).0;
        let buffer_end = map.next_line_boundary(end).0;
        buffer_start.row..buffer_end.row + 1
    }
}

impl<T: InvalidationRegion> InvalidationStack<T> {
    fn invalidate<S>(&mut self, selections: &[Selection<S>], buffer: &MultiBufferSnapshot)
    where
        S: Clone + ToOffset,
    {
        while let Some(region) = self.last() {
            let all_selections_inside_invalidation_ranges =
                if selections.len() == region.ranges().len() {
                    selections
                        .iter()
                        .zip(region.ranges().iter().map(|r| r.to_offset(buffer)))
                        .all(|(selection, invalidation_range)| {
                            let head = selection.head().to_offset(buffer);
                            invalidation_range.start <= head && invalidation_range.end >= head
                        })
                } else {
                    false
                };

            if all_selections_inside_invalidation_ranges {
                break;
            } else {
                self.pop();
            }
        }
    }
}

impl<T> Default for InvalidationStack<T> {
    fn default() -> Self {
        Self(Default::default())
    }
}

impl<T> Deref for InvalidationStack<T> {
    type Target = Vec<T>;

    fn deref(&self) -> &Self::Target {
        &self.0
    }
}

impl<T> DerefMut for InvalidationStack<T> {
    fn deref_mut(&mut self) -> &mut Self::Target {
        &mut self.0
    }
}

impl InvalidationRegion for SnippetState {
    fn ranges(&self) -> &[Range<Anchor>] {
        &self.ranges[self.active_index]
    }
}

// impl Deref for EditorStyle {
//     type Target = theme::Editor;

//     fn deref(&self) -> &Self::Target {
//         &self.theme
//     }
// }

pub fn diagnostic_block_renderer(diagnostic: Diagnostic, is_valid: bool) -> RenderBlock {
    let mut highlighted_lines = Vec::new();

    for (index, line) in diagnostic.message.lines().enumerate() {
        let line = match &diagnostic.source {
            Some(source) if index == 0 => {
                let source_highlight = Vec::from_iter(0..source.len());
                highlight_diagnostic_message(source_highlight, &format!("{source}: {line}"))
            }

            _ => highlight_diagnostic_message(Vec::new(), line),
        };
        highlighted_lines.push(line);
    }
    let message = diagnostic.message;
    Arc::new(move |cx: &mut BlockContext| {
        let message = message.clone();
        v_stack()
            .id(cx.block_id)
            .size_full()
            .bg(gpui::red())
            .children(highlighted_lines.iter().map(|(line, highlights)| {
                div()
                    .child(HighlightedLabel::new(line.clone(), highlights.clone()))
                    .ml(cx.anchor_x)
            }))
            .cursor_pointer()
            .on_click(move |_, _, cx| {
                cx.write_to_clipboard(ClipboardItem::new(message.clone()));
            })
            .tooltip(|_, cx| cx.build_view(|cx| TextTooltip::new("Copy diagnostic message")))
            .render()
    })
}

pub fn highlight_diagnostic_message(
    initial_highlights: Vec<usize>,
    message: &str,
) -> (String, Vec<usize>) {
    let mut message_without_backticks = String::new();
    let mut prev_offset = 0;
    let mut inside_block = false;
    let mut highlights = initial_highlights;
    for (match_ix, (offset, _)) in message
        .match_indices('`')
        .chain([(message.len(), "")])
        .enumerate()
    {
        message_without_backticks.push_str(&message[prev_offset..offset]);
        if inside_block {
            highlights.extend(prev_offset - match_ix..offset - match_ix);
        }

        inside_block = !inside_block;
        prev_offset = offset + 1;
    }

    (message_without_backticks, highlights)
}

pub fn diagnostic_style(
    severity: DiagnosticSeverity,
    valid: bool,
    style: &DiagnosticStyle,
) -> Hsla {
    match (severity, valid) {
        (DiagnosticSeverity::ERROR, true) => style.error,
        (DiagnosticSeverity::ERROR, false) => style.error,
        (DiagnosticSeverity::WARNING, true) => style.warning,
        (DiagnosticSeverity::WARNING, false) => style.warning,
        (DiagnosticSeverity::INFORMATION, true) => style.info,
        (DiagnosticSeverity::INFORMATION, false) => style.info,
        (DiagnosticSeverity::HINT, true) => style.info,
        (DiagnosticSeverity::HINT, false) => style.info,
        _ => style.ignored,
    }
}

pub fn combine_syntax_and_fuzzy_match_highlights(
    text: &str,
    default_style: HighlightStyle,
    syntax_ranges: impl Iterator<Item = (Range<usize>, HighlightStyle)>,
    match_indices: &[usize],
) -> Vec<(Range<usize>, HighlightStyle)> {
    let mut result = Vec::new();
    let mut match_indices = match_indices.iter().copied().peekable();

    for (range, mut syntax_highlight) in syntax_ranges.chain([(usize::MAX..0, Default::default())])
    {
        syntax_highlight.font_weight = None;

        // Add highlights for any fuzzy match characters before the next
        // syntax highlight range.
        while let Some(&match_index) = match_indices.peek() {
            if match_index >= range.start {
                break;
            }
            match_indices.next();
            let end_index = char_ix_after(match_index, text);
            let mut match_style = default_style;
            match_style.font_weight = Some(FontWeight::BOLD);
            result.push((match_index..end_index, match_style));
        }

        if range.start == usize::MAX {
            break;
        }

        // Add highlights for any fuzzy match characters within the
        // syntax highlight range.
        let mut offset = range.start;
        while let Some(&match_index) = match_indices.peek() {
            if match_index >= range.end {
                break;
            }

            match_indices.next();
            if match_index > offset {
                result.push((offset..match_index, syntax_highlight));
            }

            let mut end_index = char_ix_after(match_index, text);
            while let Some(&next_match_index) = match_indices.peek() {
                if next_match_index == end_index && next_match_index < range.end {
                    end_index = char_ix_after(next_match_index, text);
                    match_indices.next();
                } else {
                    break;
                }
            }

            let mut match_style = syntax_highlight;
            match_style.font_weight = Some(FontWeight::BOLD);
            result.push((match_index..end_index, match_style));
            offset = end_index;
        }

        if offset < range.end {
            result.push((offset..range.end, syntax_highlight));
        }
    }

    fn char_ix_after(ix: usize, text: &str) -> usize {
        ix + text[ix..].chars().next().unwrap().len_utf8()
    }

    result
}

// pub fn styled_runs_for_code_label<'a>(
//     label: &'a CodeLabel,
//     syntax_theme: &'a theme::SyntaxTheme,
// ) -> impl 'a + Iterator<Item = (Range<usize>, HighlightStyle)> {
//     let fade_out = HighlightStyle {
//         fade_out: Some(0.35),
//         ..Default::default()
//     };

//     let mut prev_end = label.filter_range.end;
//     label
//         .runs
//         .iter()
//         .enumerate()
//         .flat_map(move |(ix, (range, highlight_id))| {
//             let style = if let Some(style) = highlight_id.style(syntax_theme) {
//                 style
//             } else {
//                 return Default::default();
//             };
//             let mut muted_style = style;
//             muted_style.highlight(fade_out);

//             let mut runs = SmallVec::<[(Range<usize>, HighlightStyle); 3]>::new();
//             if range.start >= label.filter_range.end {
//                 if range.start > prev_end {
//                     runs.push((prev_end..range.start, fade_out));
//                 }
//                 runs.push((range.clone(), muted_style));
//             } else if range.end <= label.filter_range.end {
//                 runs.push((range.clone(), style));
//             } else {
//                 runs.push((range.start..label.filter_range.end, style));
//                 runs.push((label.filter_range.end..range.end, muted_style));
//             }
//             prev_end = cmp::max(prev_end, range.end);

//             if ix + 1 == label.runs.len() && label.text.len() > prev_end {
//                 runs.push((prev_end..label.text.len(), fade_out));
//             }

//             runs
//         })

pub fn split_words<'a>(text: &'a str) -> impl std::iter::Iterator<Item = &'a str> + 'a {
    let mut index = 0;
    let mut codepoints = text.char_indices().peekable();

    std::iter::from_fn(move || {
        let start_index = index;
        while let Some((new_index, codepoint)) = codepoints.next() {
            index = new_index + codepoint.len_utf8();
            let current_upper = codepoint.is_uppercase();
            let next_upper = codepoints
                .peek()
                .map(|(_, c)| c.is_uppercase())
                .unwrap_or(false);

            if !current_upper && next_upper {
                return Some(&text[start_index..index]);
            }
        }

        index = text.len();
        if start_index < text.len() {
            return Some(&text[start_index..]);
        }
        None
    })
    .flat_map(|word| word.split_inclusive('_'))
    .flat_map(|word| word.split_inclusive('-'))
}

trait RangeToAnchorExt {
    fn to_anchors(self, snapshot: &MultiBufferSnapshot) -> Range<Anchor>;
}

impl<T: ToOffset> RangeToAnchorExt for Range<T> {
    fn to_anchors(self, snapshot: &MultiBufferSnapshot) -> Range<Anchor> {
        snapshot.anchor_after(self.start)..snapshot.anchor_before(self.end)
    }
}<|MERGE_RESOLUTION|>--- conflicted
+++ resolved
@@ -39,21 +39,12 @@
 use fuzzy::{StringMatch, StringMatchCandidate};
 use git::diff_hunk_to_display;
 use gpui::{
-<<<<<<< HEAD
-    action, actions, div, point, px, relative, rems, render_view, size, uniform_list, AnyElement,
-    AppContext, AsyncWindowContext, BackgroundExecutor, Bounds, ClipboardItem, Component, Context,
-    Entity, EventEmitter, FocusHandle, FontFeatures, FontStyle, FontWeight, HighlightStyle, Hsla,
-    InputHandler, KeyContext, Model, MouseButton, ParentElement, Pixels, Render,
-    StatefulInteractive, StatelessInteractive, Styled, Subscription, Task, TextStyle,
-    UniformListScrollHandle, View, ViewContext, VisualContext, WeakView, WindowContext,
-=======
-    action, actions, div, point, prelude::*, px, relative, rems, size, uniform_list, AnyElement,
-    AppContext, AsyncWindowContext, BackgroundExecutor, Bounds, ClipboardItem, Component, Context,
-    EventEmitter, FocusHandle, FontFeatures, FontStyle, FontWeight, HighlightStyle, Hsla,
-    InputHandler, KeyContext, Model, MouseButton, ParentComponent, Pixels, Render, Styled,
-    Subscription, Task, TextStyle, UniformListScrollHandle, View, ViewContext, VisualContext,
-    WeakView, WindowContext,
->>>>>>> e37d7f5b
+    action, actions, div, point, prelude::*, px, relative, rems, render_view, size, uniform_list,
+    AnyElement, AppContext, AsyncWindowContext, BackgroundExecutor, Bounds, ClipboardItem,
+    Component, Context, EventEmitter, FocusHandle, FontFeatures, FontStyle, FontWeight,
+    HighlightStyle, Hsla, InputHandler, KeyContext, Model, MouseButton, ParentComponent, Pixels,
+    Render, Styled, Subscription, Task, TextStyle, UniformListScrollHandle, View, ViewContext,
+    VisualContext, WeakView, WindowContext,
 };
 use highlight_matching_bracket::refresh_matching_bracket_highlights;
 use hover_popover::{hide_hover, HoverState};
@@ -7817,17 +7808,22 @@
                                         .pl(cx.anchor_x)
                                         .child(render_view(
                                             &rename_editor,
-                                            EditorElement::new(EditorStyle {
-                                                background: cx.theme().system().transparent,
-                                                local_player: cx.editor_style.local_player,
-                                                text: text_style,
-                                                scrollbar_width: cx.editor_style.scrollbar_width,
-                                                syntax: cx.editor_style.syntax.clone(),
-                                                diagnostic_style: cx
-                                                    .editor_style
-                                                    .diagnostic_style
-                                                    .clone(),
-                                            }),
+                                            EditorElement::new(
+                                                &rename_editor,
+                                                EditorStyle {
+                                                    background: cx.theme().system().transparent,
+                                                    local_player: cx.editor_style.local_player,
+                                                    text: text_style,
+                                                    scrollbar_width: cx
+                                                        .editor_style
+                                                        .scrollbar_width,
+                                                    syntax: cx.editor_style.syntax.clone(),
+                                                    diagnostic_style: cx
+                                                        .editor_style
+                                                        .diagnostic_style
+                                                        .clone(),
+                                                },
+                                            ),
                                         ))
                                         .render()
                                 }
