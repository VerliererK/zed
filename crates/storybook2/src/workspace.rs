<<<<<<< HEAD
=======
use crate::{
    collab_panel::{collab_panel, CollabPanel},
    theme::{theme, themed},
    themes::rose_pine,
};
>>>>>>> 564a8bdc
use gpui3::{
    div, img, svg, view, Context, Element, ParentElement, RootView, StyleHelpers, Styled, View,
    ViewContext, WindowContext,
};
use ui::prelude::*;
use ui::{themed, Panel, Stack};

use crate::{
    collab_panel::{collab_panel, CollabPanel},
    themes::rose_pine_dawn,
};

pub struct Workspace {
    left_panel: View<CollabPanel, Self>,
    right_panel: View<CollabPanel, Self>,
}

pub fn workspace(cx: &mut WindowContext) -> RootView<Workspace> {
    view(cx.entity(|cx| Workspace::new(cx)), Workspace::render)
}

impl Workspace {
    fn new(cx: &mut ViewContext<Self>) -> Self {
        Self {
            left_panel: collab_panel(cx),
            right_panel: collab_panel(cx),
        }
    }

    fn hover_test(&self, cx: &mut ViewContext<Self>) -> impl Element<ViewState = Self> {
        let theme = theme(cx);

        div().size_full().child(
            div()
                .group("")
                .w_full()
                .h_5()
                .mt_10()
                .fill(theme.middle.warning.default.foreground)
                .flex()
                .flex_row()
                .justify_center()
                .child(
                    div()
                        .size_5()
                        .fill(theme.middle.negative.default.foreground)
                        .group_hover("")
                        .fill(theme.middle.positive.default.foreground)
                        .hover()
                        .fill(theme.middle.variant.default.foreground),
                ),
        )
    }

    fn render(&mut self, cx: &mut ViewContext<Self>) -> impl Element<ViewState = Self> {
        themed(rose_pine(), cx, |cx| {
            // self.hover_test(cx)
            let theme = theme(cx);

            div()
                .size_full()
                .v_stack()
                .fill(theme.lowest.base.default.background)
                .child(Panel::new(
                    ScrollState::default(),
                    |_, _| {
                        vec![div()
                            .font("Courier")
                            .text_color(gpui3::hsla(1., 1., 1., 1.))
                            .child("Hello world")
                            .into_any()]
                    },
                    Box::new(()),
                ))
                .child(
                    div()
                        .size_full()
                        .h_stack()
                        .gap_3()
                        .children((0..4).map(|i| {
                            div().size_full().flex().fill(gpui3::hsla(
                                0. + (i as f32 / 7.),
                                0. + (i as f32 / 5.),
                                0.5,
                                1.,
                            ))
                        })),
                )
                .child(
                    div()
                        .size_full()
                        .flex()
<<<<<<< HEAD
                        .fill(theme.middle.negative.default.background),
=======
                        .flex_row()
                        .overflow_hidden()
                        .child(self.left_panel.clone())
                        .child(div().h_full().flex_1()), // .child(self.right_panel.clone()),
>>>>>>> 564a8bdc
                )
        })

        // themed(rose_pine_dawn(), cx, |cx| {
        //     div()
        //         .size_full()
        //         .flex()
        //         .flex_col()
        //         .font("Courier")
        //         .gap_0()
        //         .justify_start()
        //         .items_start()
        //         .text_color(theme.lowest.base.default.foreground)
        //         .fill(theme.middle.base.default.background)
        //         .child(titlebar(cx))
        //         .child(
        //             div()
        //                 .flex_1()
        //                 .w_full()
        //                 .flex()
        //                 .flex_row()
        //                 .overflow_hidden()
        //                 .child(self.left_panel.clone())
        //                 .child(div().h_full().flex_1())
        //                 .child(self.right_panel.clone()),
        //         )
        //         .child(statusbar::statusbar(cx))
        // })
    }
}

struct Titlebar;

pub fn titlebar<S: 'static + Send + Sync>(cx: &mut ViewContext<S>) -> impl Element<ViewState = S> {
    let ref mut this = Titlebar;
    let theme = theme(cx);
    div()
        .flex()
        .items_center()
        .justify_between()
        .w_full()
        .h_8()
        .fill(theme.lowest.base.default.background)
        .child(this.left_group(cx))
        .child(this.right_group(cx))
}

impl Titlebar {
    fn render<V: 'static + Send + Sync>(
        &mut self,
        cx: &mut ViewContext<V>,
    ) -> impl Element<ViewState = V> {
        let theme = theme(cx);
        div()
            .flex()
            .items_center()
            .justify_between()
            .w_full()
            .h_8()
            .fill(theme.lowest.base.default.background)
            .child(self.left_group(cx))
            .child(self.right_group(cx))
    }

    fn left_group<S: 'static + Send + Sync>(
        &mut self,
        cx: &mut ViewContext<S>,
    ) -> impl Element<ViewState = S> {
        let theme = theme(cx);
        div()
            .flex()
            .items_center()
            .h_full()
            .gap_4()
            .px_2()
            // === Traffic Lights === //
            .child(
                div()
                    .flex()
                    .items_center()
                    .gap_2()
                    .child(
                        div()
                            .w_3()
                            .h_3()
                            .rounded_full()
                            .fill(theme.lowest.positive.default.foreground),
                    )
                    .child(
                        div()
                            .w_3()
                            .h_3()
                            .rounded_full()
                            .fill(theme.lowest.warning.default.foreground),
                    )
                    .child(
                        div()
                            .w_3()
                            .h_3()
                            .rounded_full()
                            .fill(theme.lowest.negative.default.foreground),
                    ),
            )
            // === Project Info === //
            .child(
                div()
                    .flex()
                    .items_center()
                    .gap_1()
                    .child(
                        div()
                            .h_full()
                            .flex()
                            .items_center()
                            .justify_center()
                            .px_2()
                            .rounded_md()
                            .hover()
                            .fill(theme.lowest.base.hovered.background)
                            // .active()
                            // .fill(theme.lowest.base.pressed.background)
                            .child(div().text_sm().child("project")),
                    )
                    .child(
                        div()
                            .h_full()
                            .flex()
                            .items_center()
                            .justify_center()
                            .px_2()
                            .rounded_md()
                            .text_color(theme.lowest.variant.default.foreground)
                            .hover()
                            .fill(theme.lowest.base.hovered.background)
                            // .active()
                            // .fill(theme.lowest.base.pressed.background)
                            .child(
                                div()
                                    .text_sm()
                                    .text_decoration_1()
                                    .text_decoration_wavy()
                                    .child("branch"),
                            ),
                    ),
            )
    }

    fn right_group<S: 'static + Send + Sync>(
        &mut self,
        cx: &mut ViewContext<S>,
    ) -> impl Element<ViewState = S> {
        let theme = theme(cx);
        div()
            .flex()
            .items_center()
            .h_full()
            .gap_3()
            .px_2()
            // === Actions === //
            .child(
                div().child(
                    div().flex().items_center().gap_1().child(
                        div().size_4().flex().items_center().justify_center().child(
                            svg()
                                .path("icons/exit.svg")
                                .size_4()
                                .fill(theme.lowest.base.default.foreground),
                        ),
                    ),
                ),
            )
            .child(div().w_px().h_3().fill(theme.lowest.base.default.border))
            // === Comms === //
            .child(
                div().child(
                    div()
                        .flex()
                        .items_center()
                        .gap_px()
                        .child(
                            div()
                                .px_2()
                                .py_1()
                                .rounded_md()
                                .h_full()
                                .flex()
                                .items_center()
                                .justify_center()
                                .hover()
                                .fill(theme.lowest.base.hovered.background)
                                // .active()
                                // .fill(theme.lowest.base.pressed.background)
                                .child(
                                    svg()
                                        .path("icons/mic.svg")
                                        .size_3p5()
                                        .fill(theme.lowest.base.default.foreground),
                                ),
                        )
                        .child(
                            div()
                                .px_2()
                                .py_1()
                                .rounded_md()
                                .h_full()
                                .flex()
                                .items_center()
                                .justify_center()
                                .hover()
                                .fill(theme.lowest.base.hovered.background)
                                // .active()
                                // .fill(theme.lowest.base.pressed.background)
                                .child(
                                    svg()
                                        .path("icons/speaker-loud.svg")
                                        .size_3p5()
                                        .fill(theme.lowest.base.default.foreground),
                                ),
                        )
                        .child(
                            div()
                                .px_2()
                                .py_1()
                                .rounded_md()
                                .h_full()
                                .flex()
                                .items_center()
                                .justify_center()
                                .hover()
                                .fill(theme.lowest.base.hovered.background)
                                // .active()
                                // .fill(theme.lowest.base.pressed.background)
                                .child(
                                    svg()
                                        .path("icons/desktop.svg")
                                        .size_3p5()
                                        .fill(theme.lowest.base.default.foreground),
                                ),
                        ),
                ),
            )
            .child(div().w_px().h_3().fill(theme.lowest.base.default.border))
            // User Group
            .child(
                div().child(
                    div()
                        .px_1()
                        .py_1()
                        .flex()
                        .items_center()
                        .justify_center()
                        .rounded_md()
                        .gap_0p5()
                        .hover()
                        .fill(theme.lowest.base.hovered.background)
                        // .active()
                        // .fill(theme.lowest.base.pressed.background)
                        .child(
                            img()
                                .uri("https://avatars.githubusercontent.com/u/1714999?v=4")
                                .size_4()
                                .rounded_md()
                                .fill(theme.middle.on.default.foreground),
                        )
                        .child(
                            svg()
                                .path("icons/caret_down.svg")
                                .w_2()
                                .h_2()
                                .fill(theme.lowest.variant.default.foreground),
                        ),
                ),
            )
    }
}

// ================================================================================ //

mod statusbar {

    use super::*;

    pub fn statusbar<S: 'static + Send + Sync>(
        cx: &mut ViewContext<S>,
    ) -> impl Element<ViewState = S> {
        let theme = theme(cx);
        div()
            .flex()
            .items_center()
            .justify_between()
            .w_full()
            .h_8()
            .fill(theme.lowest.base.default.background)
        // .child(left_group(cx))
        // .child(right_group(cx))
    }

    fn left_group<V: 'static + Send + Sync>(
        cx: &mut ViewContext<V>,
    ) -> impl Element<ViewState = V> {
        let theme = theme(cx);
        div()
            .flex()
            .items_center()
            .h_full()
            .gap_4()
            .px_2()
            // === Tools === //
            .child(
                div()
                    .flex()
                    .items_center()
                    .gap_1()
                    .child(
                        div()
                            .w_6()
                            .h_full()
                            .flex()
                            .items_center()
                            .justify_center()
                            .child(
                                svg()
                                    .path("icons/project.svg")
                                    .w_4()
                                    .h_4()
                                    .fill(theme.lowest.base.default.foreground),
                            ),
                    )
                    .child(
                        div()
                            .w_6()
                            .h_full()
                            .flex()
                            .items_center()
                            .justify_center()
                            .child(
                                svg()
                                    .path("icons/conversations.svg")
                                    .w_4()
                                    .h_4()
                                    .fill(theme.lowest.base.default.foreground),
                            ),
                    )
                    .child(
                        div()
                            .w_6()
                            .h_full()
                            .flex()
                            .items_center()
                            .justify_center()
                            .child(
                                svg()
                                    .path("icons/file_icons/notebook.svg")
                                    .w_4()
                                    .h_4()
                                    .fill(theme.lowest.accent.default.foreground),
                            ),
                    ),
            )
            // === Diagnostics === //
            .child(
                div()
                    .flex()
                    .items_center()
                    .gap_2()
                    .child(
                        div()
                            .h_full()
                            .flex()
                            .items_center()
                            .justify_center()
                            .gap_0p5()
                            .px_1()
                            .text_color(theme.lowest.variant.default.foreground)
                            .hover()
                            .fill(theme.lowest.base.hovered.background)
                            // .active()
                            // .fill(theme.lowest.base.pressed.background)
                            .child(
                                svg()
                                    .path("icons/error.svg")
                                    .w_4()
                                    .h_4()
                                    .fill(theme.lowest.negative.default.foreground),
                            )
                            .child(div().text_sm().child("2")),
                    )
                    .child(
                        div()
                            .text_sm()
                            .text_color(theme.lowest.variant.default.foreground)
                            .child("Something is wrong"),
                    ),
            )
    }

    fn right_group<S: 'static + Send + Sync>(
        cx: &mut ViewContext<S>,
    ) -> impl Element<ViewState = S> {
        let theme = theme(cx);
        div()
            .flex()
            .items_center()
            .h_full()
            .gap_4()
            .px_2()
            // === Tools === //
            .child(
                div()
                    .flex()
                    .items_center()
                    .gap_1()
                    .child(
                        div()
                            .w_6()
                            .h_full()
                            .flex()
                            .items_center()
                            .justify_center()
                            .child(
                                svg()
                                    .path("icons/check_circle.svg")
                                    .w_4()
                                    .h_4()
                                    .fill(theme.lowest.base.default.foreground),
                            ),
                    )
                    .child(
                        div()
                            .w_6()
                            .h_full()
                            .flex()
                            .items_center()
                            .justify_center()
                            .child(
                                svg()
                                    .path("icons/copilot.svg")
                                    .w_4()
                                    .h_4()
                                    .fill(theme.lowest.accent.default.foreground),
                            ),
                    ),
            )
    }
}<|MERGE_RESOLUTION|>--- conflicted
+++ resolved
@@ -1,21 +1,11 @@
-<<<<<<< HEAD
-=======
 use crate::{
     collab_panel::{collab_panel, CollabPanel},
     theme::{theme, themed},
     themes::rose_pine,
 };
->>>>>>> 564a8bdc
 use gpui3::{
     div, img, svg, view, Context, Element, ParentElement, RootView, StyleHelpers, Styled, View,
     ViewContext, WindowContext,
-};
-use ui::prelude::*;
-use ui::{themed, Panel, Stack};
-
-use crate::{
-    collab_panel::{collab_panel, CollabPanel},
-    themes::rose_pine_dawn,
 };
 
 pub struct Workspace {
@@ -64,76 +54,29 @@
         themed(rose_pine(), cx, |cx| {
             // self.hover_test(cx)
             let theme = theme(cx);
-
             div()
                 .size_full()
-                .v_stack()
-                .fill(theme.lowest.base.default.background)
-                .child(Panel::new(
-                    ScrollState::default(),
-                    |_, _| {
-                        vec![div()
-                            .font("Courier")
-                            .text_color(gpui3::hsla(1., 1., 1., 1.))
-                            .child("Hello world")
-                            .into_any()]
-                    },
-                    Box::new(()),
-                ))
+                .flex()
+                .flex_col()
+                .font("Courier")
+                .gap_0()
+                .justify_start()
+                .items_start()
+                .text_color(theme.lowest.base.default.foreground)
+                .fill(theme.middle.base.default.background)
+                .child(titlebar(cx))
                 .child(
                     div()
-                        .size_full()
-                        .h_stack()
-                        .gap_3()
-                        .children((0..4).map(|i| {
-                            div().size_full().flex().fill(gpui3::hsla(
-                                0. + (i as f32 / 7.),
-                                0. + (i as f32 / 5.),
-                                0.5,
-                                1.,
-                            ))
-                        })),
-                )
-                .child(
-                    div()
-                        .size_full()
+                        .flex_1()
+                        .w_full()
                         .flex()
-<<<<<<< HEAD
-                        .fill(theme.middle.negative.default.background),
-=======
                         .flex_row()
                         .overflow_hidden()
                         .child(self.left_panel.clone())
                         .child(div().h_full().flex_1()), // .child(self.right_panel.clone()),
->>>>>>> 564a8bdc
                 )
+                .child(statusbar::statusbar(cx))
         })
-
-        // themed(rose_pine_dawn(), cx, |cx| {
-        //     div()
-        //         .size_full()
-        //         .flex()
-        //         .flex_col()
-        //         .font("Courier")
-        //         .gap_0()
-        //         .justify_start()
-        //         .items_start()
-        //         .text_color(theme.lowest.base.default.foreground)
-        //         .fill(theme.middle.base.default.background)
-        //         .child(titlebar(cx))
-        //         .child(
-        //             div()
-        //                 .flex_1()
-        //                 .w_full()
-        //                 .flex()
-        //                 .flex_row()
-        //                 .overflow_hidden()
-        //                 .child(self.left_panel.clone())
-        //                 .child(div().h_full().flex_1())
-        //                 .child(self.right_panel.clone()),
-        //         )
-        //         .child(statusbar::statusbar(cx))
-        // })
     }
 }
 
@@ -223,8 +166,8 @@
                             .justify_center()
                             .px_2()
                             .rounded_md()
-                            .hover()
-                            .fill(theme.lowest.base.hovered.background)
+                            // .hover()
+                            // .fill(theme.lowest.base.hovered.background)
                             // .active()
                             // .fill(theme.lowest.base.pressed.background)
                             .child(div().text_sm().child("project")),
@@ -238,8 +181,8 @@
                             .px_2()
                             .rounded_md()
                             .text_color(theme.lowest.variant.default.foreground)
-                            .hover()
-                            .fill(theme.lowest.base.hovered.background)
+                            // .hover()
+                            // .fill(theme.lowest.base.hovered.background)
                             // .active()
                             // .fill(theme.lowest.base.pressed.background)
                             .child(
@@ -294,8 +237,8 @@
                                 .flex()
                                 .items_center()
                                 .justify_center()
-                                .hover()
-                                .fill(theme.lowest.base.hovered.background)
+                                // .hover()
+                                // .fill(theme.lowest.base.hovered.background)
                                 // .active()
                                 // .fill(theme.lowest.base.pressed.background)
                                 .child(
@@ -314,8 +257,8 @@
                                 .flex()
                                 .items_center()
                                 .justify_center()
-                                .hover()
-                                .fill(theme.lowest.base.hovered.background)
+                                // .hover()
+                                // .fill(theme.lowest.base.hovered.background)
                                 // .active()
                                 // .fill(theme.lowest.base.pressed.background)
                                 .child(
@@ -334,8 +277,8 @@
                                 .flex()
                                 .items_center()
                                 .justify_center()
-                                .hover()
-                                .fill(theme.lowest.base.hovered.background)
+                                // .hover()
+                                // .fill(theme.lowest.base.hovered.background)
                                 // .active()
                                 // .fill(theme.lowest.base.pressed.background)
                                 .child(
@@ -359,8 +302,8 @@
                         .justify_center()
                         .rounded_md()
                         .gap_0p5()
-                        .hover()
-                        .fill(theme.lowest.base.hovered.background)
+                        // .hover()
+                        // .fill(theme.lowest.base.hovered.background)
                         // .active()
                         // .fill(theme.lowest.base.pressed.background)
                         .child(
@@ -480,8 +423,8 @@
                             .gap_0p5()
                             .px_1()
                             .text_color(theme.lowest.variant.default.foreground)
-                            .hover()
-                            .fill(theme.lowest.base.hovered.background)
+                            // .hover()
+                            // .fill(theme.lowest.base.hovered.background)
                             // .active()
                             // .fill(theme.lowest.base.pressed.background)
                             .child(
